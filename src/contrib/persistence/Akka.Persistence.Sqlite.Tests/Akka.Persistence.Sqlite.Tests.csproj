﻿<Project Sdk="Microsoft.NET.Sdk">
  <Import Project="..\..\..\common.props" />

  <PropertyGroup>
    <AssemblyTitle>Akka.Persistence.Sqlite.Tests</AssemblyTitle>
<<<<<<< HEAD
    <TargetFrameworks>net452;netcoreapp1.1</TargetFrameworks>
    <RuntimeIdentifier Condition=" '$(TargetFramework)' == 'net452' And '$(OS)' == 'Windows_NT'">win7-x64</RuntimeIdentifier>
    <PackageTargetFallback Condition=" '$(TargetFramework)' == 'netcoreapp1.1' ">$(PackageTargetFallback);portable-net45+win8</PackageTargetFallback>   
=======
>>>>>>> 211db8ea
    <TargetFrameworks>$(NetCoreTestVersion)</TargetFrameworks>
   
  </PropertyGroup>
 
  <ItemGroup>
    <ProjectReference Include="..\Akka.Persistence.Sqlite\Akka.Persistence.Sqlite.csproj" />
    <ProjectReference Include="..\Akka.Persistence.Query.Sql\Akka.Persistence.Query.Sql.csproj" />
    <ProjectReference Include="..\Akka.Persistence.Sql.Common\Akka.Persistence.Sql.Common.csproj" />
    <ProjectReference Include="..\Akka.Persistence.Sql.TestKit\Akka.Persistence.Sql.TestKit.csproj" />
  </ItemGroup>

  <ItemGroup>
    <Content Include="AssemblyVersioning\samples\**\*" CopyToOutputDirectory="Always" />
  </ItemGroup>

  <ItemGroup>
    <PackageReference Include="Microsoft.NET.Test.Sdk" Version="$(TestSdkVersion)" />
    <PackageReference Include="xunit" Version="$(XunitVersion)" />
    <PackageReference Include="xunit.runner.visualstudio" Version="$(XunitVersion)" />
    <PackageReference Include="FluentAssertions" Version="$(FluentAssertionsVersion)" />
  </ItemGroup>

  <PropertyGroup Condition=" '$(TargetFramework)' == '$(NetFrameworkTestVersion)' ">
    <DefineConstants>$(DefineConstants);SERIALIZABLE</DefineConstants>
  </PropertyGroup>

  <PropertyGroup Condition=" '$(Configuration)' == 'Release' ">
    <DefineConstants>$(DefineConstants);RELEASE</DefineConstants>
  </PropertyGroup>
</Project><|MERGE_RESOLUTION|>--- conflicted
+++ resolved
@@ -3,12 +3,6 @@
 
   <PropertyGroup>
     <AssemblyTitle>Akka.Persistence.Sqlite.Tests</AssemblyTitle>
-<<<<<<< HEAD
-    <TargetFrameworks>net452;netcoreapp1.1</TargetFrameworks>
-    <RuntimeIdentifier Condition=" '$(TargetFramework)' == 'net452' And '$(OS)' == 'Windows_NT'">win7-x64</RuntimeIdentifier>
-    <PackageTargetFallback Condition=" '$(TargetFramework)' == 'netcoreapp1.1' ">$(PackageTargetFallback);portable-net45+win8</PackageTargetFallback>   
-=======
->>>>>>> 211db8ea
     <TargetFrameworks>$(NetCoreTestVersion)</TargetFrameworks>
    
   </PropertyGroup>
