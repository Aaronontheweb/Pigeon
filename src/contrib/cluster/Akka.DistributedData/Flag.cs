--- conflicted
+++ resolved
@@ -64,39 +64,6 @@
             return Enabled == other.Enabled;
         }
 
-<<<<<<< HEAD
-        /// <summary>
-        /// Checks if a flag is equal to provided object.
-        /// </summary>
-        /// <param name="obj">TBD</param>
-        /// <returns>TBD</returns>
-        public override bool Equals(object obj) => obj is Flag && Equals((Flag) obj);
-
-        /// <summary>
-        /// TBD
-        /// </summary>
-        /// <returns>TBD</returns>
-        public override int GetHashCode() => Enabled.GetHashCode();
-
-        /// <summary>
-        /// TBD
-        /// </summary>
-        /// <param name="obj">TBD</param>
-        /// <returns>TBD</returns>
-        public int CompareTo(object obj) => obj is Flag ? CompareTo((Flag) obj) : 1;
-
-        /// <summary>
-        /// TBD
-        /// </summary>
-        /// <param name="other">TBD</param>
-        /// <returns>TBD</returns>
-        public int CompareTo(Flag other) => other == null ? 1 : Enabled.CompareTo(other.Enabled);
-
-        /// <summary>
-        /// TBD
-        /// </summary>
-        /// <returns>TBD</returns>
-=======
         /// <inheritdoc/>
         public override bool Equals(object obj) => obj is Flag && Equals((Flag) obj);
 
@@ -106,7 +73,6 @@
         /// <inheritdoc/>
         public int CompareTo(Flag other) => other == null ? 1 : Enabled.CompareTo(other.Enabled);
         /// <inheritdoc/>
->>>>>>> d014abd9
         public override string ToString() => Enabled.ToString();
 
         /// <summary>
