﻿//-----------------------------------------------------------------------
// <copyright file="WriteAggregator.cs" company="Akka.NET Project">
//     Copyright (C) 2009-2016 Lightbend Inc. <http://www.lightbend.com>
//     Copyright (C) 2013-2016 Akka.NET project <https://github.com/akkadotnet/akka.net>
// </copyright>
//-----------------------------------------------------------------------

using Akka.Actor;
using Akka.DistributedData.Internal;
using System;
using System.Collections.Immutable;
using Akka.Cluster;
using Akka.Event;

namespace Akka.DistributedData
{
    internal class WriteAggregator : ReadWriteAggregator
    {
        public static Props Props(IKey key, DataEnvelope envelope, Delta delta, IWriteConsistency consistency, object req, IImmutableSet<Address> nodes, IImmutableSet<Address> unreachable, IActorRef replyTo, bool durable) =>
            Actor.Props.Create(() => new WriteAggregator(key, envelope, delta, consistency, req, nodes, unreachable, replyTo, durable)).WithDeploy(Deploy.Local);

        private readonly IKey _key;
        private readonly DataEnvelope _envelope;
        private readonly IWriteConsistency _consistency;
        private readonly object _req;
        private readonly IActorRef _replyTo;
        private readonly Write _write;
        private readonly DeltaPropagation _delta;
        private readonly bool _durable;
        private readonly UniqueAddress _selfUniqueAddress;
        private bool _gotLocalStoreReply;
        private ImmutableHashSet<Address> _gotNackFrom;

        public WriteAggregator(IKey key, DataEnvelope envelope, Delta delta, IWriteConsistency consistency, object req, IImmutableSet<Address> nodes, 
            IImmutableSet<Address> unreachable, IActorRef replyTo, bool durable)
            : base(nodes, unreachable, consistency.Timeout)
        {
            _selfUniqueAddress = Cluster.Cluster.Get(Context.System).SelfUniqueAddress;
            _key = key;
            _envelope = envelope;
            _consistency = consistency;
            _req = req;
            _replyTo = replyTo;
            _durable = durable;
            _write = new Write(key.Id, envelope);
            _delta = delta == null
                ? null
                : new DeltaPropagation(_selfUniqueAddress, true,
                    ImmutableDictionary<string, Delta>.Empty.Add(key.Id, delta));
            _gotLocalStoreReply = !durable;
            _gotNackFrom = ImmutableHashSet<Address>.Empty;
            DoneWhenRemainingSize = GetDoneWhenRemainingSize();
        }
        
        protected bool IsDone => _gotLocalStoreReply && (Remaining.Count <= DoneWhenRemainingSize || (Remaining.Except(_gotNackFrom).Count == 0) || NotEnoughNodes);

        protected bool NotEnoughNodes => DoneWhenRemainingSize < 0 || Nodes.Count < DoneWhenRemainingSize;

        protected override int DoneWhenRemainingSize { get; }

        private int GetDoneWhenRemainingSize()
        {
            switch (_consistency)
            {
                case WriteTo write: return Nodes.Count - (write.Count - 1);
                case WriteAll write: return 0;
                case WriteMajority write:
                    var n = Nodes.Count + 1;
                    var w = CalculateMajorityWithMinCapacity(write.MinCapacity, n);
                    return n - w;
                case WriteLocal write: throw new ArgumentException("WriteAggregator does not support WriteLocal");
                default: throw new ArgumentException("Invalid consistency level");
            }
        }

        protected virtual Address SenderAddress => Sender.Path.Address;

        protected override void PreStart()
        {
            var msg = (object)_delta ?? _write;
            foreach (var n in PrimaryNodes)
            {
                var replica = Replica(n);
                replica.Tell(msg);
            }

            if (IsDone) Reply(isTimeout: false);
        }

        protected override bool Receive(object message) => message.Match()
            .With<WriteAck>(x =>
            {
                Remaining = Remaining.Remove(SenderAddress);
                if (IsDone) Reply(isTimeout: false);
            })
            .With<WriteNack>(x =>
            {
                _gotNackFrom = _gotNackFrom.Add(SenderAddress);
                if (IsDone) Reply(isTimeout: false);
            })
            .With<DeltaNack>(_ =>
            {
                // ok, will be retried with full state
            })
            .With<UpdateSuccess>(x =>
            {
                _gotLocalStoreReply = true;
                if (IsDone) Reply(isTimeout: false);
            })
            .With<StoreFailure>(x =>
            {
                _gotLocalStoreReply = true;
                _gotNackFrom = _gotNackFrom.Remove(_selfUniqueAddress.Address);
                if (IsDone) Reply(isTimeout: false);
            })
            .With<SendToSecondary>(x =>
            {
                // Deltas must be applied in order and we can't keep track of ordering of
                // simultaneous updates so there is a chance that the delta could not be applied.
                // Try again with the full state to the primary nodes that have not acked.
                if (_delta != null)
                {
                    foreach (var address in PrimaryNodes.Intersect(Remaining))
                    {
                        Replica(address).Tell(_write);
                    }
                }

                foreach (var n in SecondaryNodes)
                    Replica(n).Tell(_write);
            })
            .With<ReceiveTimeout>(x => Reply(isTimeout: true))
            .WasHandled;

        private void Reply(bool isTimeout)
        {
            var notEnoughNodes = NotEnoughNodes;
            var isDelete = _envelope.Data is DeletedData;
            var done = DoneWhenRemainingSize;
            var isSuccess = Remaining.Count <= DoneWhenRemainingSize && !notEnoughNodes;
            Log.Debug("remaining: {0}, done when: {1}", Remaining.Count, done);
            var isTimeoutOrNotEnoughNodes = isTimeout || notEnoughNodes || _gotNackFrom.IsEmpty;

            object reply;
            if (isSuccess && isDelete) reply = new DeleteSuccess(_key, _req);
            else if (isSuccess) reply = new UpdateSuccess(_key, _req);
            else if (isTimeoutOrNotEnoughNodes && isDelete) reply = new ReplicationDeleteFailure(_key);
            else if (isTimeoutOrNotEnoughNodes || !_durable) reply = new UpdateTimeout(_key, _req);
            else reply = new StoreFailure(_key, _req);

            _replyTo.Tell(reply, Context.Parent);
            Context.Stop(Self);
        }
    }

    public interface IWriteConsistency
    {
        TimeSpan Timeout { get; }
    }

    public sealed class WriteLocal : IWriteConsistency
    {
        public static readonly WriteLocal Instance = new WriteLocal();

        public TimeSpan Timeout => TimeSpan.Zero;

        /// <inheritdoc/>
        public override bool Equals(object obj)
        {
            return obj != null && obj is WriteLocal;
        }

        private WriteLocal() { }

        public override string ToString() => "WriteLocal";
    }

    public sealed class WriteTo : IWriteConsistency, IEquatable<WriteTo>
    {
        public int Count { get; }

        public TimeSpan Timeout { get; }

        public WriteTo(int count, TimeSpan timeout)
        {
            if (count < 2) throw new ArgumentException("WriteTo requires count > 2, Use WriteLocal for count=1");

            Count = count;
            Timeout = timeout;
        }

<<<<<<< HEAD
=======
        /// <inheritdoc/>
>>>>>>> d014abd9
        public override bool Equals(object obj) => Equals(obj as WriteTo);

        public override string ToString() => $"WriteTo({Count}, timeout={Timeout})";

        public bool Equals(WriteTo other)
        {
            if (ReferenceEquals(null, other)) return false;
            if (ReferenceEquals(this, other)) return true;
            return Count == other.Count && Timeout.Equals(other.Timeout);
        }

        public override int GetHashCode()
        {
            unchecked
            {
                return (Count * 397) ^ Timeout.GetHashCode();
            }
        }
    }

    public sealed class WriteMajority : IWriteConsistency, IEquatable<WriteMajority>
    {
        public TimeSpan Timeout { get; }
        public int MinCapacity { get; }

        public WriteMajority(TimeSpan timeout, int minCapacity = 0)
        {
            Timeout = timeout;
            MinCapacity = minCapacity;
        }

<<<<<<< HEAD
=======
        /// <inheritdoc/>
>>>>>>> d014abd9
        public override bool Equals(object obj) => Equals(obj as WriteMajority);

        public override string ToString() => $"WriteMajority(timeout={Timeout})";

        public bool Equals(WriteMajority other)
        {
            if (ReferenceEquals(null, other)) return false;
            if (ReferenceEquals(this, other)) return true;
            return Timeout.Equals(other.Timeout) && MinCapacity == other.MinCapacity;
        }

        public override int GetHashCode()
        {
            unchecked
            {
                return (Timeout.GetHashCode() * 397) ^ MinCapacity;
            }
        }
    }

    public sealed class WriteAll : IWriteConsistency, IEquatable<WriteAll>
    {
        public TimeSpan Timeout { get; }

        public WriteAll(TimeSpan timeout)
        {
            Timeout = timeout;
        }

<<<<<<< HEAD
=======
        /// <inheritdoc/>
>>>>>>> d014abd9
        public override bool Equals(object obj) => Equals(obj as WriteAll);

        public override string ToString() => $"WriteAll(timeout={Timeout})";

        public bool Equals(WriteAll other)
        {
            if (ReferenceEquals(null, other)) return false;
            if (ReferenceEquals(this, other)) return true;
            return Timeout.Equals(other.Timeout);
        }

        public override int GetHashCode()
        {
            return Timeout.GetHashCode();
        }
    }
}<|MERGE_RESOLUTION|>--- conflicted
+++ resolved
@@ -189,10 +189,7 @@
             Timeout = timeout;
         }
 
-<<<<<<< HEAD
-=======
-        /// <inheritdoc/>
->>>>>>> d014abd9
+        /// <inheritdoc/>
         public override bool Equals(object obj) => Equals(obj as WriteTo);
 
         public override string ToString() => $"WriteTo({Count}, timeout={Timeout})";
@@ -224,10 +221,7 @@
             MinCapacity = minCapacity;
         }
 
-<<<<<<< HEAD
-=======
-        /// <inheritdoc/>
->>>>>>> d014abd9
+        /// <inheritdoc/>
         public override bool Equals(object obj) => Equals(obj as WriteMajority);
 
         public override string ToString() => $"WriteMajority(timeout={Timeout})";
@@ -257,10 +251,7 @@
             Timeout = timeout;
         }
 
-<<<<<<< HEAD
-=======
-        /// <inheritdoc/>
->>>>>>> d014abd9
+        /// <inheritdoc/>
         public override bool Equals(object obj) => Equals(obj as WriteAll);
 
         public override string ToString() => $"WriteAll(timeout={Timeout})";
