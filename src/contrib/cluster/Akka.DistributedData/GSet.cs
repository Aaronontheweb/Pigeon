--- conflicted
+++ resolved
@@ -166,20 +166,10 @@
         /// <inheritdoc/>
         public IEnumerator<T> GetEnumerator() => Elements.GetEnumerator();
 
-<<<<<<< HEAD
-        /// <summary>
-        /// TBD
-        /// </summary>
-        /// <param name="obj">TBD</param>
-        /// <returns>TBD</returns>
+        /// <inheritdoc/>
         public override bool Equals(object obj) => obj is GSet<T> && Equals((GSet<T>)obj);
 
-=======
-        /// <inheritdoc/>
-        public override bool Equals(object obj) => obj is GSet<T> && Equals((GSet<T>)obj);
-
-        /// <inheritdoc/>
->>>>>>> d014abd9
+        /// <inheritdoc/>
         public override int GetHashCode()
         {
             unchecked
