﻿//-----------------------------------------------------------------------
// <copyright file="OldestChangedBuffer.cs" company="Akka.NET Project">
//     Copyright (C) 2009-2018 Lightbend Inc. <http://www.lightbend.com>
//     Copyright (C) 2013-2018 .NET Foundation <https://github.com/akkadotnet/akka.net>
// </copyright>
//-----------------------------------------------------------------------

using System;
using System.Collections.Immutable;
using System.Linq;
using System.Threading.Tasks;
using Akka.Actor;
using Akka.Util.Internal;

namespace Akka.Cluster.Tools.Singleton
{
    /// <summary>
    /// Notifications of member events that track oldest member is tunneled
    /// via this actor (child of ClusterSingletonManager) to be able to deliver
    /// one change at a time. Avoiding simultaneous changes simplifies
    /// the process in ClusterSingletonManager. ClusterSingletonManager requests
    /// next event with <see cref="GetNext"/> when it is ready for it. Only one outstanding
    /// <see cref="GetNext"/> request is allowed. Incoming events are buffered and delivered
    /// upon <see cref="GetNext"/> request.
    /// </summary>
    internal sealed class OldestChangedBuffer : UntypedActor
    {
        #region Internal messages

        /// <summary>
        /// TBD
        /// </summary>
        [Serializable]
        public sealed class GetNext
        {
            /// <summary>
            /// TBD
            /// </summary>
            public static GetNext Instance { get; } = new GetNext();
            private GetNext() { }
            public override string ToString() => "GetNext";
        }

        /// <summary>
        /// TBD
        /// </summary>
        [Serializable]
        public sealed class InitialOldestState
        {
            /// <summary>
            /// TBD
            /// </summary>
            public UniqueAddress Oldest { get; }

            /// <summary>
            /// TBD
            /// </summary>
            public bool SafeToBeOldest { get; }

            /// <summary>
            /// TBD
            /// </summary>
            /// <param name="oldest">TBD</param>
            /// <param name="safeToBeOldest">TBD</param>
            public InitialOldestState(UniqueAddress oldest, bool safeToBeOldest)
            {
                Oldest = oldest;
                SafeToBeOldest = safeToBeOldest;
            }

            public override string ToString() => $"InitialOldestState(oldest:{Oldest}, safeToBeOldest:{SafeToBeOldest})";
        }

        /// <summary>
        /// TBD
        /// </summary>
        [Serializable]
        public sealed class OldestChanged
        {
            /// <summary>
            /// TBD
            /// </summary>
            public UniqueAddress Oldest { get; }

            /// <summary>
            /// TBD
            /// </summary>
            /// <param name="oldest">TBD</param>
            public OldestChanged(UniqueAddress oldest)
            {
                Oldest = oldest;
            }

            public override string ToString() => $"OldestChanged(oldest:{Oldest})";
        }

        #endregion

        private readonly CoordinatedShutdown _coordShutdown = CoordinatedShutdown.Get(Context.System);

        private readonly string _role;
        private ImmutableSortedSet<Member> _membersByAge = ImmutableSortedSet<Member>.Empty.WithComparer(MemberAgeOrdering.Descending);
        private ImmutableQueue<object> _changes = ImmutableQueue<object>.Empty;

        private readonly Cluster _cluster = Cluster.Get(Context.System);
        private readonly string _selfDc;


        /// <summary>
        /// Creates a new instance of the <see cref="OldestChangedBuffer"/>.
        /// </summary>
        /// <param name="role">The role for which we're watching for membership changes.</param>
        public OldestChangedBuffer(string role)
        {
            _role = role;
            _selfDc = ClusterSettings.DcRolePrefix + _cluster.Settings.SelfDataCenter;
        }
        
        /// <inheritdoc cref="ActorBase.PreStart"/>
        protected override void PreStart()
        {
            _cluster.Subscribe(Self, typeof(ClusterEvent.IMemberEvent));

            // It's a delicate difference between CoordinatedShutdown.PhaseClusterExiting and MemberExited.
            // MemberExited event is published immediately (leader may have performed that transition on other node),
            // and that will trigger run of CoordinatedShutdown, while PhaseClusterExiting will happen later.
            // Using PhaseClusterExiting in the singleton because the graceful shutdown of sharding region
            // should preferably complete before stopping the singleton sharding coordinator on same node.
            var self = Self;
            _coordShutdown.AddTask(CoordinatedShutdown.PhaseClusterExiting, "singleton-exiting-1", (cancel) =>
            {
                if (_cluster.IsTerminated || _cluster.SelfMember.Status == MemberStatus.Down)
<<<<<<< HEAD
                    return Task.FromResult(Done.Instance);
                else
                    return self.Ask(SelfExiting.Instance, cancellationToken: cancel);
=======
                {
                    return Task.FromResult(Done.Instance);
                }
                else
                {
                    var timeout = _coordShutdown.Timeout(CoordinatedShutdown.PhaseClusterExiting);
                    return self.Ask(SelfExiting.Instance, timeout).ContinueWith(tr => Done.Instance);
                }
>>>>>>> 95a71731
            });
        }

        /// <inheritdoc cref="ActorBase.PostStop"/>
        protected override void PostStop()
        {
            _cluster.Unsubscribe(Self);
        }

        private bool MatchingRole(Member member) => member.HasRole(_selfDc) && (string.IsNullOrEmpty(_role) || member.HasRole(_role));

        private void TrackChanges(Action block)
        {
            var before = _membersByAge.FirstOrDefault();
            block();
            var after = _membersByAge.FirstOrDefault();

            // todo: fix neq comparison
            if (!Equals(before, after))
                _changes = _changes.Enqueue(new OldestChanged(after?.UniqueAddress));
        }

        private void HandleInitial(ClusterEvent.CurrentClusterState state)
        {
            _membersByAge = state.Members
                .Where(m => (m.Status == MemberStatus.Up) && MatchingRole(m))
                .ToImmutableSortedSet(MemberAgeOrdering.Descending);
            // If there is some removal in progress of an older node it's not safe to immediately become oldest,
            // removal of younger nodes doesn't matter. Note that it can also be started via restart after
            // ClusterSingletonManagerIsStuck.

            int selfUpNumber = state.Members.Where(m => m.UniqueAddress == _cluster.SelfUniqueAddress).Select(m => (int?)m.UpNumber).FirstOrDefault() ?? int.MaxValue;

            var safeToBeOldest = !state.Members.Any(m => (m.UpNumber < selfUpNumber && MatchingRole(m)) && (m.Status == MemberStatus.Down || m.Status == MemberStatus.Exiting || m.Status == MemberStatus.Leaving));
            var initial = new InitialOldestState(_membersByAge.FirstOrDefault()?.UniqueAddress, safeToBeOldest);
            _changes = _changes.Enqueue(initial);
        }

        private void Add(Member member)
        {
            if (MatchingRole(member))
                TrackChanges(() =>
                {
                    // replace, it's possible that the upNumber is changed
                    _membersByAge = _membersByAge.Remove(member);
                    _membersByAge = _membersByAge.Add(member);
                });
        }

        private void Remove(Member member)
        {
            if (MatchingRole(member))
                TrackChanges(() => _membersByAge = _membersByAge.Remove(member));
        }

        private void SendFirstChange()
        {
            // don't send cluster change events if this node is shutting its self down, just wait for SelfExiting
            if (!_cluster.IsTerminated)
            {
<<<<<<< HEAD
                _changes = _changes.Dequeue(out var change);
                Context.Parent.Tell(change);
            }
=======
                object change;
                _changes = _changes.Dequeue(out change);
                Context.Parent.Tell(change);
            }
        }

        /// <inheritdoc cref="ActorBase.PreStart"/>
        protected override void PreStart()
        {
            _cluster.Subscribe(Self, typeof(ClusterEvent.IMemberEvent));
        }

        /// <inheritdoc cref="ActorBase.PostStop"/>
        protected override void PostStop()
        {
            _cluster.Unsubscribe(Self);
>>>>>>> 95a71731
        }

        /// <inheritdoc cref="UntypedActor.OnReceive"/>
        protected override void OnReceive(object message)
        {
            switch (message)
            {
                case ClusterEvent.CurrentClusterState _:
                    HandleInitial((ClusterEvent.CurrentClusterState)message); break;
                case ClusterEvent.MemberUp _:
                    Add(((ClusterEvent.MemberUp)message).Member); break;
                case ClusterEvent.MemberRemoved _:
                    Remove(((ClusterEvent.MemberRemoved)message).Member); break;
                case ClusterEvent.MemberExited m when m.Member.UniqueAddress != _cluster.SelfUniqueAddress: 
                    Remove(m.Member); break;
                case SelfExiting _:
                    Remove(_cluster.ReadView.Self);
                    Sender.Tell(Done.Instance);
                    break;
                case GetNext _ when _changes.IsEmpty:
                    Context.BecomeStacked(OnDeliverNext);
                    break;
                case GetNext _:
                    SendFirstChange();
                    break;
                default:
                    Unhandled(message);
                    break;
            }
        }

        /// <summary>
        /// The buffer was empty when GetNext was received, deliver next event immediately.
        /// </summary>
        /// <param name="message">The message to handle.</param>
        private void OnDeliverNext(object message)
        {
<<<<<<< HEAD
            switch (message)
=======
            if (message is ClusterEvent.CurrentClusterState)
            {
                HandleInitial((ClusterEvent.CurrentClusterState)message);
                SendFirstChange();
                Context.UnbecomeStacked();
            }
            else if (message is ClusterEvent.MemberUp)
            {
                var memberUp = (ClusterEvent.MemberUp)message;
                Add(memberUp.Member);
                DeliverChanges();
            }
            else if (message is ClusterEvent.MemberRemoved)
            {
                var removed = (ClusterEvent.MemberRemoved)message;
                Remove(removed.Member);
                DeliverChanges();
            }
            else if (message is ClusterEvent.MemberExited &&
                message.AsInstanceOf<ClusterEvent.MemberExited>().Member.UniqueAddress != _cluster.SelfUniqueAddress)
>>>>>>> 95a71731
            {
                case ClusterEvent.CurrentClusterState _:
                    HandleInitial((ClusterEvent.CurrentClusterState)message);
                    SendFirstChange();
                    Context.UnbecomeStacked();
                    break;
                case ClusterEvent.MemberUp _:
                    Add(((ClusterEvent.MemberUp)message).Member);
                    DeliverChanges();
                    break;
                case ClusterEvent.MemberRemoved _:
                    Remove(((ClusterEvent.MemberRemoved)message).Member);
                    DeliverChanges();
                    break;
                case ClusterEvent.MemberExited m when m.Member.UniqueAddress != _cluster.SelfUniqueAddress:
                    Remove(m.Member);
                    DeliverChanges();
                    break;
                case SelfExiting _:
                    Remove(_cluster.ReadView.Self);
                    DeliverChanges();
                    Sender.Tell(Done.Instance); // reply to ask
                    break;
                default:
                    Unhandled(message);
                    break;
            }
        }

        private void DeliverChanges()
        {
            if (!_changes.IsEmpty)
            {
                SendFirstChange();
                Context.UnbecomeStacked();
            }
        }

        /// <inheritdoc cref="ActorBase.Unhandled"/>
        protected override void Unhandled(object message)
        {
            if (!(message is ClusterEvent.IMemberEvent)) base.Unhandled(message);
        }
    }
}<|MERGE_RESOLUTION|>--- conflicted
+++ resolved
@@ -130,20 +130,9 @@
             _coordShutdown.AddTask(CoordinatedShutdown.PhaseClusterExiting, "singleton-exiting-1", (cancel) =>
             {
                 if (_cluster.IsTerminated || _cluster.SelfMember.Status == MemberStatus.Down)
-<<<<<<< HEAD
                     return Task.FromResult(Done.Instance);
                 else
                     return self.Ask(SelfExiting.Instance, cancellationToken: cancel);
-=======
-                {
-                    return Task.FromResult(Done.Instance);
-                }
-                else
-                {
-                    var timeout = _coordShutdown.Timeout(CoordinatedShutdown.PhaseClusterExiting);
-                    return self.Ask(SelfExiting.Instance, timeout).ContinueWith(tr => Done.Instance);
-                }
->>>>>>> 95a71731
             });
         }
 
@@ -204,28 +193,9 @@
             // don't send cluster change events if this node is shutting its self down, just wait for SelfExiting
             if (!_cluster.IsTerminated)
             {
-<<<<<<< HEAD
                 _changes = _changes.Dequeue(out var change);
                 Context.Parent.Tell(change);
             }
-=======
-                object change;
-                _changes = _changes.Dequeue(out change);
-                Context.Parent.Tell(change);
-            }
-        }
-
-        /// <inheritdoc cref="ActorBase.PreStart"/>
-        protected override void PreStart()
-        {
-            _cluster.Subscribe(Self, typeof(ClusterEvent.IMemberEvent));
-        }
-
-        /// <inheritdoc cref="ActorBase.PostStop"/>
-        protected override void PostStop()
-        {
-            _cluster.Unsubscribe(Self);
->>>>>>> 95a71731
         }
 
         /// <inheritdoc cref="UntypedActor.OnReceive"/>
@@ -263,30 +233,7 @@
         /// <param name="message">The message to handle.</param>
         private void OnDeliverNext(object message)
         {
-<<<<<<< HEAD
             switch (message)
-=======
-            if (message is ClusterEvent.CurrentClusterState)
-            {
-                HandleInitial((ClusterEvent.CurrentClusterState)message);
-                SendFirstChange();
-                Context.UnbecomeStacked();
-            }
-            else if (message is ClusterEvent.MemberUp)
-            {
-                var memberUp = (ClusterEvent.MemberUp)message;
-                Add(memberUp.Member);
-                DeliverChanges();
-            }
-            else if (message is ClusterEvent.MemberRemoved)
-            {
-                var removed = (ClusterEvent.MemberRemoved)message;
-                Remove(removed.Member);
-                DeliverChanges();
-            }
-            else if (message is ClusterEvent.MemberExited &&
-                message.AsInstanceOf<ClusterEvent.MemberExited>().Member.UniqueAddress != _cluster.SelfUniqueAddress)
->>>>>>> 95a71731
             {
                 case ClusterEvent.CurrentClusterState _:
                     HandleInitial((ClusterEvent.CurrentClusterState)message);
