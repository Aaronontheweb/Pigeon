﻿//-----------------------------------------------------------------------
// <copyright file="ActorPath.cs" company="Akka.NET Project">
//     Copyright (C) 2009-2021 Lightbend Inc. <http://www.lightbend.com>
//     Copyright (C) 2013-2021 .NET Foundation <https://github.com/akkadotnet/akka.net>
// </copyright>
//-----------------------------------------------------------------------

using System;
using System.Collections.Generic;
using System.Collections.Immutable;
using System.Linq;
using Akka.Util;
using Newtonsoft.Json;
using static System.String;

namespace Akka.Actor
{
    /// <summary>
    /// Actor path is a unique path to an actor that shows the creation path
    /// up through the actor tree to the root actor.
    /// ActorPath defines a natural ordering (so that ActorRefs can be put into
    /// collections with this requirement); this ordering is intended to be as fast
    /// as possible, which owing to the bottom-up recursive nature of ActorPath
    /// is sorted by path elements FROM RIGHT TO LEFT, where RootActorPath >
    /// ChildActorPath in case the number of elements is different.
    /// Two actor paths are compared equal when they have the same name and parent
    /// elements, including the root address information. That does not necessarily
    /// mean that they point to the same incarnation of the actor if the actor is
    /// re-created with the same path. In other words, in contrast to how actor
    /// references are compared the unique id of the actor is not taken into account
    /// when comparing actor paths.
    /// </summary>
    public abstract class ActorPath : IEquatable<ActorPath>, IComparable<ActorPath>, ISurrogated
    {
        /// <summary>
        /// This class represents a surrogate of an <see cref="ActorPath"/>.
        /// Its main use is to help during the serialization process.
        /// </summary>
        public class Surrogate : ISurrogate, IEquatable<Surrogate>, IEquatable<ActorPath>
        {
            /// <summary>
            /// Initializes a new instance of the <see cref="Surrogate"/> class.
            /// </summary>
            /// <param name="path">The string representation of the actor path.</param>
            public Surrogate(string path)
            {
                Path = path;
            }

            /// <summary>
            /// The string representation of the actor path
            /// </summary>
            public string Path { get; }

            /// <summary>
            /// Creates an <see cref="ActorPath"/> encapsulated by this surrogate.
            /// </summary>
            /// <param name="system">The actor system that contains this actor path.</param>
            /// <returns>The <see cref="ActorPath"/> encapsulated by this surrogate.</returns>
            public ISurrogated FromSurrogate(ActorSystem system)
            {
                if (TryParse(Path, out var path))
                {
                    return path;
                }

                return null;
            }

            #region Equality

            /// <inheritdoc/>
            public bool Equals(Surrogate other)
            {
                if (ReferenceEquals(null, other)) return false;
                if (ReferenceEquals(this, other)) return true;
                return string.Equals(Path, other.Path);
            }

            /// <inheritdoc/>
            public bool Equals(ActorPath other)
            {
                if (other == null) return false;
                return Equals(other.ToSurrogate(null)); //TODO: not so sure if this is OK
            }

            /// <inheritdoc/>
            public override bool Equals(object obj)
            {
                if (ReferenceEquals(null, obj)) return false;
                if (ReferenceEquals(this, obj)) return true;
                var actorPath = obj as ActorPath;
                if (actorPath != null) return Equals(actorPath);
                return Equals(obj as Surrogate);
            }

            /// <inheritdoc/>
            public override int GetHashCode()
            {
                return Path.GetHashCode();
            }

            #endregion
        }

        /// <summary>
        /// INTERNAL API
        /// </summary>
        internal static readonly char[] ValidSymbols = @"""-_.*$+:@&=,!~';""()".ToCharArray();

        /// <summary>
        /// Method that checks if actor name conforms to RFC 2396, http://www.ietf.org/rfc/rfc2396.txt
        /// Note that AKKA JVM does not allow parenthesis ( ) but, according to RFC 2396 those are allowed, and
        /// since we use URL Encode to create valid actor names, we must allow them.
        /// </summary>
        /// <param name="s">TBD</param>
        /// <returns>TBD</returns>
        public static bool IsValidPathElement(string s)
        {
            if (IsNullOrEmpty(s))
            {
                return false;
            }
            return !s.StartsWith("$") && Validate(s);
        }

        private static bool IsValidChar(char c) => (c >= 'a' && c <= 'z') || (c >= 'A' && c <= 'Z') ||
                                                   (c >= '0' && c <= '9') || ValidSymbols.Contains(c);

        private static bool IsHexChar(char c) => (c >= 'a' && c <= 'f') || (c >= 'A' && c <= 'F') ||
                                                 (c >= '0' && c <= '9');

        private static bool Validate(string chars)
        {
            int len = chars.Length;
            var pos = 0;
            while (pos < len)
            {
                if (IsValidChar(chars[pos]))
                {
                    pos = pos + 1;
                }
                else if (chars[pos] == '%' && pos + 2 < len && IsHexChar(chars[pos + 1]) && IsHexChar(chars[pos + 2]))
                {
                    pos = pos + 3;
                }
                else
                {
                    return false;
                }
            }
            return true;
        }

        /// <summary>
        /// Initializes a new instance of the <see cref="ActorPath" /> class.
        /// </summary>
        /// <param name="address"> The address. </param>
        /// <param name="name"> The name. </param>
        protected ActorPath(Address address, string name)
        {
            Name = name;
            Address = address;
        }

        /// <summary>
        /// Initializes a new instance of the <see cref="ActorPath" /> class.
        /// </summary>
        /// <param name="parentPath"> The parent path. </param>
        /// <param name="name"> The name. </param>
        /// <param name="uid"> The uid. </param>
        protected ActorPath(ActorPath parentPath, string name, long uid)
        {
            Address = parentPath.Address;
            Uid = uid;
            Name = name;
        }

        /// <summary>
        /// Gets the uid.
        /// </summary>
        /// <value> The uid. </value>
        public long Uid { get; }

        internal static readonly string[] EmptyElements = { };

        /// <summary>
        /// Gets the elements.
        /// </summary>
        /// <value> The elements. </value>
        public abstract IReadOnlyList<string> Elements { get; }

        /// <summary>
        /// INTERNAL API.
        ///
        /// Used in Akka.Remote - when resolving deserialized local actor references
        /// we need to be able to include the UID at the tail end of the elements.
        ///
        /// It's implemented in this class because we don't have an ActorPathExtractor equivalent.
        /// </summary>
        internal IReadOnlyList<string> ElementsWithUid
        {
            get
            {
                if (this is RootActorPath) return EmptyElements;
                var elements = (List<string>)Elements;
                elements[elements.Count - 1] = AppendUidFragment(Name);
                return elements;
            }
        }

        /// <summary>
        /// Gets the name.
        /// </summary>
        /// <value> The name. </value>
        public string Name { get; }

        /// <summary>
        /// The Address under which this path can be reached; walks up the tree to
        /// the RootActorPath.
        /// </summary>
        /// <value> The address. </value>
        public Address Address { get; }

        /// <summary>
        /// The root actor path.
        /// </summary>
        public abstract ActorPath Root { get; }

        /// <summary>
        /// The path of the parent to this actor.
        /// </summary>
        public abstract ActorPath Parent { get; }

        /// <inheritdoc/>
        public bool Equals(ActorPath other)
        {
            if (other == null)
                return false;

            if (!Address.Equals(other.Address))
                return false;

            ActorPath a = this;
            ActorPath b = other;
            for (; ; )
            {
                if (ReferenceEquals(a, b))
                    return true;
                else if (a == null || b == null)
                    return false;
                else if (a.Name != b.Name)
                    return false;

                a = a.Parent;
                b = b.Parent;
            }
        }

        /// <inheritdoc/>
        public abstract int CompareTo(ActorPath other);

        /// <summary>
        /// Withes the uid.
        /// </summary>
        /// <param name="uid"> The uid. </param>
        /// <returns> ActorPath. </returns>
        public abstract ActorPath WithUid(long uid);

        /// <summary>
        /// Creates a new <see cref="ChildActorPath"/> with the specified parent <paramref name="path"/>
        /// and the specified <paramref name="name"/>.
        /// </summary>
        /// <param name="path">The parent path of the newly created actor path</param>
        /// <param name="name">The name of child actor path</param>
        /// <returns>A newly created <see cref="ChildActorPath"/></returns>
        public static ActorPath operator /(ActorPath path, string name)
        {
            var (s, uid) = ActorCell.GetNameAndUid(name);
            return new ChildActorPath(path, s, uid);
        }

        /// <summary>
        /// Creates a new <see cref="ActorPath"/> by appending all the names in <paramref name="name"/>
        /// to the specified <paramref name="path"/>.
        /// </summary>
        /// <param name="path">The base path of the newly created actor path.</param>
        /// <param name="name">The names being appended to the specified <paramref name="path"/>.</param>
        /// <returns>A newly created <see cref="ActorPath"/></returns>
        public static ActorPath operator /(ActorPath path, IEnumerable<string> name)
        {
            var a = path;
            foreach (string element in name)
            {
                if (!string.IsNullOrEmpty(element))
                    a = a / element;
            }
            return a;
        }

        /// <summary>
        /// Creates an <see cref="ActorPath"/> from the specified <paramref name="path"/>.
        /// </summary>
        /// <param name="path">The string representing a possible <see cref="ActorPath"/></param>
        /// <exception cref="UriFormatException">
        /// This exception is thrown if the given <paramref name="path"/> cannot be parsed into an <see cref="ActorPath"/>.
        /// </exception>
        /// <returns>A newly created <see cref="ActorPath"/></returns>
        public static ActorPath Parse(string path)
        {
            ActorPath actorPath;
            if (TryParse(path, out actorPath))
            {
                return actorPath;
            }
            throw new UriFormatException($"Can not parse an ActorPath: {path}");
        }

        /// <summary>
        /// Tries to parse the uri, which should be a full uri, i.e containing protocol.
        /// For example "akka://System/user/my-actor"
        /// </summary>
        /// <param name="path">TBD</param>
        /// <param name="actorPath">TBD</param>
        /// <returns>TBD</returns>
        public static bool TryParse(string path, out ActorPath actorPath)
        {
            actorPath = null;

            if (!TryParseAddress(path, out var address, out var absoluteUri)) return false;
            var spanified = absoluteUri;

            // check for Uri fragment here
            var nextSlash = 0;

            actorPath = new RootActorPath(address);

            do
            {
                nextSlash = spanified.IndexOf('/');
                if (nextSlash > 0)
                {
                    actorPath /= spanified.Slice(0, nextSlash).ToString();
                }
                else if (nextSlash < 0 && spanified.Length > 0) // final segment
                {
                    var fragLoc = spanified.IndexOf('#');
                    if (fragLoc > -1)
                    {
                        var fragment = spanified.Slice(fragLoc+1);
                        var fragValue = SpanHacks.Parse(fragment);
                        spanified = spanified.Slice(0, fragLoc);
                        actorPath = new ChildActorPath(actorPath, spanified.ToString(), fragValue);
                    }
                    else
                    {
                        actorPath /= spanified.ToString();
                    }
                    
                }

                spanified = spanified.Slice(nextSlash + 1);
            } while (nextSlash >= 0);

            return true;
        }

        /// <summary>
        /// Attempts to parse an <see cref="Address"/> from a stringified <see cref="ActorPath"/>.
        /// </summary>
        /// <param name="path">The string representation of the <see cref="ActorPath"/>.</param>
        /// <param name="address">If <c>true</c>, the parsed <see cref="Address"/>. Otherwise <c>null</c>.</param>
        /// <returns><c>true</c> if the <see cref="Address"/> could be parsed, <c>false</c> otherwise.</returns>
        public static bool TryParseAddress(string path, out Address address)
        {
            return TryParseAddress(path, out address, out var _);
        }

        /// <summary>
        /// Attempts to parse an <see cref="Address"/> from a stringified <see cref="ActorPath"/>.
        /// </summary>
        /// <param name="path">The string representation of the <see cref="ActorPath"/>.</param>
        /// <param name="address">If <c>true</c>, the parsed <see cref="Address"/>. Otherwise <c>null</c>.</param>
        /// <param name="absoluteUri">A <see cref="ReadOnlySpan{T}"/> containing the path following the address.</param>
        /// <returns><c>true</c> if the <see cref="Address"/> could be parsed, <c>false</c> otherwise.</returns>
        private static bool TryParseAddress(string path, out Address address, out ReadOnlySpan<char> absoluteUri)
        {
            address = null;

            var spanified = path.AsSpan();
            absoluteUri = spanified;

            var firstColonPos = spanified.IndexOf(':');

            if (firstColonPos == -1) // not an absolute Uri
                return false;

            var fullScheme = SpanHacks.ToLowerInvariant(spanified.Slice(0, firstColonPos));
            if (!fullScheme.StartsWith("akka"))
                return false;

            spanified = spanified.Slice(firstColonPos + 1);
            if (spanified.Length < 2 || !(spanified[0] == '/' && spanified[1] == '/'))
                return false;

            spanified = spanified.Slice(2); // move past the double //
            var firstAtPos = spanified.IndexOf('@');
            var sysName = string.Empty;

            if (firstAtPos == -1)
            { // dealing with an absolute local Uri
                var nextSlash = spanified.IndexOf('/');

                if (nextSlash == -1)
                {
                    sysName = spanified.ToString();
                    absoluteUri = "/".AsSpan(); // RELY ON THE JIT
                }
                else
                {
                    sysName = spanified.Slice(0, nextSlash).ToString();
                    absoluteUri = spanified.Slice(nextSlash);
                }

                address = new Address(fullScheme, sysName);
                return true;
            }

            // dealing with a remote Uri
            sysName = spanified.Slice(0, firstAtPos).ToString();
            spanified = spanified.Slice(firstAtPos + 1);

            /*
             * Need to check for:
             * - IPV4 / hostnames
             * - IPV6 (must be surrounded by '[]') according to spec.
             */
            var host = string.Empty;

            // check for IPV6 first
            var openBracket = spanified.IndexOf('[');
            var closeBracket = spanified.IndexOf(']');
            if (openBracket > -1 && closeBracket > openBracket)
            {
                // found an IPV6 address
                host = spanified.Slice(openBracket, closeBracket - openBracket + 1).ToString();
                spanified = spanified.Slice(closeBracket + 1); // advance past the address
<<<<<<< HEAD

                // need to check for trailing colon
                var secondColonPos = spanified.IndexOf(':');
                if (secondColonPos == -1)
                    return false;

=======

                // need to check for trailing colon
                var secondColonPos = spanified.IndexOf(':');
                if (secondColonPos == -1)
                    return false;

>>>>>>> c21289e1
                spanified = spanified.Slice(secondColonPos + 1);
            }
            else
            {
                var secondColonPos = spanified.IndexOf(':');
                if (secondColonPos == -1)
                    return false;

                host = spanified.Slice(0, secondColonPos).ToString();

                // move past the host
                spanified = spanified.Slice(secondColonPos + 1);
            }

            var actorPathSlash = spanified.IndexOf('/');
            ReadOnlySpan<char> strPort;
            if (actorPathSlash == -1)
            {
                strPort = spanified;
            }
            else
            {
                strPort = spanified.Slice(0, actorPathSlash);
            }

            if (SpanHacks.TryParse(strPort, out var port))
            {
                address = new Address(fullScheme, sysName, host, port);

                // need to compute the absolute path after the Address
                if (actorPathSlash == -1)
                {
                    absoluteUri = "/".AsSpan();
                }
                else
                {
                    absoluteUri = spanified.Slice(actorPathSlash);
                }

                return true;
            }

            return false;
        }


        /// <summary>
        /// Joins this instance.
        /// </summary>
        /// <returns> System.String. </returns>
        private string Join()
        {
            if (this is RootActorPath)
                return "/";

            // Resolve length of final string
            var totalLength = 0;
            var p = this;
            while (!(p is RootActorPath))
            {
                totalLength += p.Name.Length + 1;
                p = p.Parent;
            }

            // Concatenate segments (in reverse order) into buffer with '/' prefixes
            // Concatenate segments (in reverse order) into buffer with '/' prefixes
            Span<char> buffer = stackalloc char[totalLength];
            var offset = buffer.Length;
            var writtenByes = 0;
            p = this; // need to reset local var after previous traversal
            while (!(p is RootActorPath))
            {
                offset -= p.Name.Length + 1;
                buffer[offset] = '/';

<<<<<<< HEAD
                var spanified = p.Name.AsSpan();
                var writeOffset = offset;
                for (var i = 0; i < spanified.Length; i++)
                {
                    buffer[++writeOffset] = spanified[i];
                }
                writtenByes += 1 + spanified.Length;
=======
                p.Name.CopyTo(0, buffer, offset + 1, p.Name.Length);
>>>>>>> c21289e1

                p = p.Parent;
            }

            return buffer.ToString();
        }

        /// <summary>
        /// String representation of the path elements, excluding the address
        /// information. The elements are separated with "/" and starts with "/",
        /// e.g. "/user/a/b".
        /// </summary>
        /// <returns> System.String. </returns>
        public string ToStringWithoutAddress()
        {
            return Join();
        }

        /// <inheritdoc/>
        public override string ToString()
        {
            return ToStringWithAddress();
        }

        /// <summary>
        /// Returns a string representation of this instance including uid.
        /// </summary>
        /// <returns>TBD</returns>
        public string ToStringWithUid()
        {
            var uid = Uid;
            if (uid == ActorCell.UndefinedUid)
                return ToStringWithAddress();
            return ToStringWithAddress() + "#" + uid;
        }

        /// <summary>
        /// Creates a child with the specified name
        /// </summary>
        /// <param name="childName"> Name of the child. </param>
        /// <returns> ActorPath. </returns>
        public ActorPath Child(string childName)
        {
            return this / childName;
        }

        /// <inheritdoc/>
        public override int GetHashCode()
        {
            unchecked
            {
                var hash = 17;
                hash = (hash * 23) ^ Address.GetHashCode();
                foreach (var e in Elements)
                    hash = (hash * 23) ^ e.GetHashCode();
                return hash;
            }
        }

        /// <inheritdoc/>
        public override bool Equals(object obj)
        {
            var other = obj as ActorPath;
            return Equals(other);
        }

        /// <summary>
        /// Compares two specified actor paths for equality.
        /// </summary>
        /// <param name="left">The first actor path used for comparison</param>
        /// <param name="right">The second actor path used for comparison</param>
        /// <returns><c>true</c> if both actor paths are equal; otherwise <c>false</c></returns>
        public static bool operator ==(ActorPath left, ActorPath right)
        {
            return Equals(left, right);
        }

        /// <summary>
        /// Compares two specified actor paths for inequality.
        /// </summary>
        /// <param name="left">The first actor path used for comparison</param>
        /// <param name="right">The second actor path used for comparison</param>
        /// <returns><c>true</c> if both actor paths are not equal; otherwise <c>false</c></returns>
        public static bool operator !=(ActorPath left, ActorPath right)
        {
            return !Equals(left, right);
        }

        /// <summary>
        /// Generate String representation, with the address in the RootActorPath.
        /// </summary>
        /// <returns> System.String. </returns>
        public string ToStringWithAddress()
        {
            return ToStringWithAddress(Address);
        }

        /// <summary>
        /// TBD
        /// </summary>
        /// <returns>TBD</returns>
        public string ToSerializationFormat()
        {
            return AppendUidFragment(ToStringWithAddress());
        }

        /// <summary>
        /// TBD
        /// </summary>
        /// <param name="address">TBD</param>
        /// <returns>TBD</returns>
        public string ToSerializationFormatWithAddress(Address address)
        {
            if (IgnoreActorRef.IsIgnoreRefPath(this))
            {
                // we never change address for IgnoreActorRef
                return ToString();
            }
            var withAddress = ToStringWithAddress(address);
            var result = AppendUidFragment(withAddress);
            return result;
        }

        private string AppendUidFragment(string withAddress)
        {
            if (Uid == ActorCell.UndefinedUid)
                return withAddress;

            return String.Concat(withAddress, "#", Uid.ToString());
        }

        /// <summary>
        /// Generate String representation, replacing the Address in the RootActorPath
        /// with the given one unless this path’s address includes host and port
        /// information.
        /// </summary>
        /// <param name="address"> The address. </param>
        /// <returns> System.String. </returns>
        public string ToStringWithAddress(Address address)
        {
            if (IgnoreActorRef.IsIgnoreRefPath(this))
            {
                // we never change address for IgnoreActorRef
                return ToString();
            }
            if (Address.Host != null && Address.Port.HasValue)
                return $"{Address}{Join()}";

            return $"{address}{Join()}";
        }

        /// <summary>
        /// TBD
        /// </summary>
        /// <param name="pathElements">TBD</param>
        /// <returns>TBD</returns>
        public static string FormatPathElements(IEnumerable<string> pathElements)
        {
            return String.Join("/", pathElements);
        }

        /// <summary>
        /// Creates a surrogate representation of the current <see cref="ActorPath"/>.
        /// </summary>
        /// <param name="system">The actor system that references this actor path.</param>
        /// <returns>The surrogate representation of the current <see cref="ActorPath"/>.</returns>
        public ISurrogate ToSurrogate(ActorSystem system)
        {
            return new Surrogate(ToSerializationFormat());
        }
    }

    /// <summary>
    /// Actor paths for root guardians, such as "/user" and "/system"
    /// </summary>
    public class RootActorPath : ActorPath
    {
        /// <summary>
        /// Initializes a new instance of the <see cref="RootActorPath" /> class.
        /// </summary>
        /// <param name="address"> The address. </param>
        /// <param name="name"> The name. </param>
        public RootActorPath(Address address, string name = "")
            : base(address, name)
        {
        }

        /// <inheritdoc/>
        public override ActorPath Parent => null;

        public override IReadOnlyList<string> Elements => EmptyElements;

        /// <inheritdoc/>
        [JsonIgnore]
        public override ActorPath Root => this;

        /// <inheritdoc/>
        public override ActorPath WithUid(long uid)
        {
            if (uid == 0)
                return this;
            throw new NotSupportedException("RootActorPath must have undefined Uid");
        }

        /// <inheritdoc/>
        public override int CompareTo(ActorPath other)
        {
            if (other is ChildActorPath) return 1;
            return Compare(ToString(), other.ToString(), StringComparison.Ordinal);
        }
    }

    /// <summary>
    /// Actor paths for child actors, which is to say any non-guardian actor.
    /// </summary>
    public class ChildActorPath : ActorPath
    {
        private readonly string _name;
        private readonly ActorPath _parent;

        /// <summary>
        /// Initializes a new instance of the <see cref="ChildActorPath" /> class.
        /// </summary>
        /// <param name="parentPath"> The parent path. </param>
        /// <param name="name"> The name. </param>
        /// <param name="uid"> The uid. </param>
        public ChildActorPath(ActorPath parentPath, string name, long uid)
            : base(parentPath, name, uid)
        {
            _name = name;
            _parent = parentPath;
        }

        /// <inheritdoc/>
        public override ActorPath Parent => _parent;

        public override IReadOnlyList<string> Elements
        {
            get
            {
                ActorPath p = this;
                var acc = new Stack<string>();
                while (true)
                {
                    if (p is RootActorPath)
                        return acc.ToList();
                    acc.Push(p.Name);
                    p = p.Parent;
                }
            }
        }

        /// <inheritdoc/>
        public override ActorPath Root
        {
            get
            {
                var current = _parent;
                while (current is ChildActorPath child)
                {
                    current = child._parent;
                }
                return current.Root;
            }
        }

        /// <summary>
        /// Creates a copy of the given ActorPath and applies a new Uid
        /// </summary>
        /// <param name="uid"> The uid. </param>
        /// <returns> ActorPath. </returns>
        public override ActorPath WithUid(long uid)
        {
            if (uid == Uid)
                return this;
            return new ChildActorPath(_parent, _name, uid);
        }

        /// <inheritdoc/>
        public override int GetHashCode()
        {
            unchecked
            {
                var hash = 17;
                hash = (hash * 23) ^ Address.GetHashCode();
                for (ActorPath p = this; p != null; p = p.Parent)
                    hash = (hash * 23) ^ p.Name.GetHashCode();
                return hash;
            }
        }

        /// <inheritdoc/>
        public override int CompareTo(ActorPath other)
        {
            return InternalCompareTo(this, other);
        }

        private int InternalCompareTo(ActorPath left, ActorPath right)
        {
            if (ReferenceEquals(left, right)) return 0;
            var leftRoot = left as RootActorPath;
            if (leftRoot != null)
                return leftRoot.CompareTo(right);
            var rightRoot = right as RootActorPath;
            if (rightRoot != null)
                return -rightRoot.CompareTo(left);
            var nameCompareResult = Compare(left.Name, right.Name, StringComparison.Ordinal);
            if (nameCompareResult != 0)
                return nameCompareResult;
            return InternalCompareTo(left.Parent, right.Parent);
        }
    }
}<|MERGE_RESOLUTION|>--- conflicted
+++ resolved
@@ -445,21 +445,12 @@
                 // found an IPV6 address
                 host = spanified.Slice(openBracket, closeBracket - openBracket + 1).ToString();
                 spanified = spanified.Slice(closeBracket + 1); // advance past the address
-<<<<<<< HEAD
-
+                
                 // need to check for trailing colon
                 var secondColonPos = spanified.IndexOf(':');
                 if (secondColonPos == -1)
                     return false;
 
-=======
-
-                // need to check for trailing colon
-                var secondColonPos = spanified.IndexOf(':');
-                if (secondColonPos == -1)
-                    return false;
-
->>>>>>> c21289e1
                 spanified = spanified.Slice(secondColonPos + 1);
             }
             else
@@ -535,7 +526,6 @@
                 offset -= p.Name.Length + 1;
                 buffer[offset] = '/';
 
-<<<<<<< HEAD
                 var spanified = p.Name.AsSpan();
                 var writeOffset = offset;
                 for (var i = 0; i < spanified.Length; i++)
@@ -543,9 +533,6 @@
                     buffer[++writeOffset] = spanified[i];
                 }
                 writtenByes += 1 + spanified.Length;
-=======
-                p.Name.CopyTo(0, buffer, offset + 1, p.Name.Length);
->>>>>>> c21289e1
 
                 p = p.Parent;
             }
