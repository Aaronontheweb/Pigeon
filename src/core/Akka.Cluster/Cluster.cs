﻿//-----------------------------------------------------------------------
// <copyright file="Cluster.cs" company="Akka.NET Project">
//     Copyright (C) 2009-2018 Lightbend Inc. <http://www.lightbend.com>
//     Copyright (C) 2013-2018 .NET Foundation <https://github.com/akkadotnet/akka.net>
// </copyright>
//-----------------------------------------------------------------------

using System;
using System.Collections.Generic;
using System.Collections.Immutable;
using System.Linq;
using System.Reflection;
using System.Threading;
using System.Threading.Tasks;
using Akka.Actor;
using Akka.Actor.Internal;
using Akka.Configuration;
using Akka.Event;
using Akka.Remote;
using Akka.Util;
using Akka.Util.Internal;

namespace Akka.Cluster
{
    /// <summary>
    /// This class represents an <see cref="ActorSystem"/> provider used to create the cluster extension.
    /// </summary>
    public class ClusterExtension : ExtensionIdProvider<Cluster>
    {
        /// <summary>
        /// Creates the cluster extension using a given actor system.
        /// </summary>
        /// <param name="system">The actor system to use when creating the extension.</param>
        /// <returns>The extension created using the given actor system.</returns>
        public override Cluster CreateExtension(ExtendedActorSystem system)
        {
            return new Cluster((ActorSystemImpl)system);
        }
    }

    /// <summary>
    /// <para>
    /// This class represents an <see cref="ActorSystem"/> extension used to create, monitor and manage
    /// a cluster of member nodes hosted within the actor system.
    /// </para>
    /// <para>
    /// Each cluster <see cref="Akka.Cluster.Member"/> is identified by its <see cref="Akka.Actor.Address"/>
    /// and the cluster address of this actor system is <see cref="SelfAddress"/>. A member also has a
    /// <see cref="Akka.Cluster.MemberStatus">status</see>; initially <see cref="Akka.Cluster.MemberStatus.Joining"/>
    /// followed by <see cref="Akka.Cluster.MemberStatus.Up"/>.
    /// </para>
    /// </summary>
    public class Cluster : IExtension
    {
        /// <summary>
        /// Retrieves the extension from the specified actor system.
        /// </summary>
        /// <param name="system">The actor system from which to retrieve the extension.</param>
        /// <returns>The extension retrieved from the given actor system.</returns>
        public static Cluster Get(ActorSystem system)
        {
            return system.WithExtension<Cluster, ClusterExtension>();
        }

        /// <summary>
        /// TBD
        /// </summary>
        internal const bool IsAssertInvariantsEnabled = false;

        /// <summary>
        /// The settings for the cluster.
        /// </summary>
        public ClusterSettings Settings { get; }

        /// <summary>
        /// The current unique address for the cluster, which includes the UID.
        /// </summary>
        public UniqueAddress SelfUniqueAddress { get; }

        /// <summary>
        /// Used to retain the <see cref="InfoLogger"/> instance that decorates the cluster.
        /// </summary>
        internal InfoLogger CurrentInfoLogger { get; }

        /// <summary>
        /// Initializes a new instance of the <see cref="Cluster"/> class.
        /// </summary>
        /// <param name="system">The actor system that hosts the cluster.</param>
        /// <exception cref="ConfigurationException">
        /// This exception is thrown if the <paramref name="system"/> does not have a <see cref="ClusterActorRefProvider"/> enabled in the configuration.
        /// </exception>
        public Cluster(ActorSystemImpl system)
        {
            System = system;
            Settings = new ClusterSettings(system.Settings.Config, system.Name);

            if (!(system.Provider is IClusterActorRefProvider provider))
                throw new ConfigurationException(
                    $"ActorSystem {system} needs to have a 'IClusterActorRefProvider' enabled in the configuration, currently uses {system.Provider.GetType().FullName}");
            SelfUniqueAddress = new UniqueAddress(provider.Transport.DefaultAddress, AddressUidExtension.Uid(system));

            _log = Logging.GetLogger(system, "Cluster");

            CurrentInfoLogger = new InfoLogger(_log, Settings, SelfAddress);

            LogInfo("Starting up...");

<<<<<<< HEAD
            FailureDetector = new DefaultFailureDetectorRegistry<Address>(() => FailureDetectorLoader.Load(Settings.FailureDetectorImplementationClass, Settings.FailureDetectorConfig, system));
            CrossDcFailureDetector = new DefaultFailureDetectorRegistry<Address>(() => FailureDetectorLoader.Load(
                Settings.MultiDataCenter.CrossDcFailureDetectorSettings.ImplementationClass,
                Settings.MultiDataCenter.CrossDcFailureDetectorSettings.Config,
=======
            FailureDetector = new DefaultFailureDetectorRegistry<Address>(() => FailureDetectorLoader.Load(Settings.FailureDetectorImplementationClass, Settings.FailureDetectorConfig,
>>>>>>> 95a71731
                system));

            Scheduler = CreateScheduler(system);

            // it has to be lazy - otherwise if downing provider will init a cluster itself, it will deadlock
            _downingProvider = new Lazy<IDowningProvider>(() => Akka.Cluster.DowningProvider.Load(Settings.DowningProviderType, system), LazyThreadSafetyMode.ExecutionAndPublication);

            //create supervisor for daemons under path "/system/cluster"
            _clusterDaemons = system.SystemActorOf(Props.Create(() => new ClusterDaemon(Settings)).WithDeploy(Deploy.Local), "cluster");

            ReadView = new ClusterReadView(this);

            // force the underlying system to start
            _clusterCore = GetClusterCoreRef().Result;

            system.RegisterOnTermination(Shutdown);

            LogInfo("Started up successfully");
        }

        private async Task<IActorRef> GetClusterCoreRef()
        {
            var timeout = System.Settings.CreationTimeout;
            try
            {
                return await _clusterDaemons.Ask<IActorRef>(InternalClusterAction.GetClusterCoreRef.Instance, timeout).ConfigureAwait(false);
            }
            catch (Exception ex)
            {
                _log.Error(ex, "Failed to startup Cluster. You can try to increase 'akka.actor.creation-timeout'.");
                Shutdown();
                System.DeadLetters.Tell(ex); //don't re-throw the error. Just log it.
                return System.DeadLetters;
            }
        }

        /// <summary>
        /// Subscribe to one or more cluster domain events.
        /// </summary>
        /// <param name="subscriber">The actor who'll receive the cluster domain events</param>
        /// <param name="to"><see cref="ClusterEvent.IClusterDomainEvent"/> subclasses</param>
        /// <remarks>A snapshot of <see cref="ClusterEvent.CurrentClusterState"/> will be sent to <paramref name="subscriber"/> as the first message</remarks>
        public void Subscribe(IActorRef subscriber, params Type[] to)
        {
            Subscribe(subscriber, ClusterEvent.SubscriptionInitialStateMode.InitialStateAsSnapshot, to);
        }

        /// <summary>
        /// Subscribe to one or more cluster domain events.
        /// </summary>
        /// <param name="subscriber">The actor who'll receive the cluster domain events</param>
        /// <param name="initialStateMode">
        /// If set to <see cref="ClusterEvent.SubscriptionInitialStateMode.InitialStateAsEvents"/>, then the events corresponding to the current state
        /// are sent to <paramref name="subscriber"/> to mimic what it would have seen if it were listening to the events when they occurred in the past.
        /// 
        /// If set to <see cref="ClusterEvent.SubscriptionInitialStateMode.InitialStateAsSnapshot"/>, then a snapshot of
        /// <see cref="ClusterEvent.CurrentClusterState"/> will be sent to <paramref name="subscriber"/> as the first message.
        /// </param>
        /// <param name="to">An array of event types that the actor receives.</param>
        /// <exception cref="ArgumentException">
        /// This exception is thrown when the array of supplied types, <paramref name="to"/>, is empty
        /// or contains types that do not implement <see cref="ClusterEvent.IClusterDomainEvent"/>.
        /// </exception>
        public void Subscribe(IActorRef subscriber, ClusterEvent.SubscriptionInitialStateMode initialStateMode, params Type[] to)
        {
            if (to.Length == 0)
                throw new ArgumentException("At least one `IClusterDomainEvent` class is required", nameof(to));
            if (!to.All(t => typeof(ClusterEvent.IClusterDomainEvent).IsAssignableFrom(t)))
                throw new ArgumentException($"Subscribe to `IClusterDomainEvent` or subclasses, was [{string.Join(", ", to.Select(c => c.Name))}]", nameof(to));

            ClusterCore.Tell(new InternalClusterAction.Subscribe(subscriber, initialStateMode, ImmutableHashSet.Create(to)));
        }

        /// <summary>
        /// Stops the specific actor from receiving all types of cluster domain events.
        /// </summary>
        /// <param name="subscriber">The actor that no longer receives cluster domain events.</param>
        public void Unsubscribe(IActorRef subscriber)
        {
            Unsubscribe(subscriber, null);
        }

        /// <summary>
        /// Stops the specific actor from receiving a specific type of cluster domain event.
        /// </summary>
        /// <param name="subscriber">The actor that no longer receives cluster domain events.</param>
        /// <param name="to">The event type that the actor no longer receives.</param>
        public void Unsubscribe(IActorRef subscriber, Type to)
        {
            ClusterCore.Tell(new InternalClusterAction.Unsubscribe(subscriber, to));
        }

        /// <summary>
        /// Sends the current (full) state of the cluster to the specified actor.
        /// If you want this to happen periodically, you can use the <see cref="Scheduler"/> to schedule
        /// a call to this method. You can also call <see cref="State"/> directly for this information.
        /// </summary>
        /// <param name="receiver">The actor that receives the current cluster state.</param>
        public void SendCurrentClusterState(IActorRef receiver)
        {
            ClusterCore.Tell(new InternalClusterAction.SendCurrentClusterState(receiver));
        }

        /// <summary>
        /// Try to join this cluster node specified by <paramref name="address"/>.
        /// A <see cref="Join"/> command is sent to the node to join.
        /// 
        /// An actor system can only join a cluster once. Additional attempts will be ignored.
        /// When it has successfully joined it must be restarted to be able to join another
        /// cluster or to join the same cluster again.
        /// </summary>
        /// <param name="address">The address of the node we want to join.</param>
        public void Join(Address address)
        {
            ClusterCore.Tell(new ClusterUserAction.JoinTo(FillLocal(address)));
        }

        /// <summary>
        /// Try to asynchronously join this cluster node specified by <paramref name="address"/>.
        /// A <see cref="Join"/> command is sent to the node to join. Returned task will be completed
        /// once current cluster node will be moved into <see cref="MemberStatus.Up"/> state,
        /// or cancelled when provided <paramref name="token"/> cancellation triggers. Cancelling this 
        /// token doesn't prevent current node from joining the cluster, therefore a manuall 
        /// call to <see cref="Leave"/>/<see cref="LeaveAsync()"/> may still be required in order to
        /// leave the cluster gracefully.
        /// 
        /// An actor system can only join a cluster once. Additional attempts will be ignored.
        /// When it has successfully joined it must be restarted to be able to join another
        /// cluster or to join the same cluster again.
        /// 
        /// Once cluster has been shutdown, <see cref="JoinAsync"/> will always fail until an entire 
        /// actor system is manually restarted.
        /// </summary>
        /// <param name="address">The address of the node we want to join.</param>
        /// <param name="token">An optional cancellation token used to cancel returned task before it completes.</param>
        /// <returns>Task which completes, once current cluster node reaches <see cref="MemberStatus.Up"/> state.</returns>
        public Task JoinAsync(Address address, CancellationToken token = default(CancellationToken))
        {
            var completion = new TaskCompletionSource<NotUsed>();
            this.RegisterOnMemberUp(() => completion.TrySetResult(NotUsed.Instance));
            this.RegisterOnMemberRemoved(() => completion.TrySetException(
                new ClusterJoinFailedException($"Node has not managed to join the cluster using provided address: {address}")));

            Join(address);

            return completion.Task.WithCancellation(token);
        }

        private Address FillLocal(Address address)
        {
            // local address might be used if grabbed from IActorRef.Path.Address
            if (address.HasLocalScope && address.System == SelfAddress.System)
            {
                return SelfAddress;
            }
            else
            {
                return address;
            }
        }

        /// <summary>
        /// Joins the specified seed nodes without defining them in config.
        /// Especially useful from tests when Addresses are unknown before startup time.
        /// 
        /// An actor system can only join a cluster once. Additional attempts will be ignored.
        /// When it has successfully joined it must be restarted to be able to join another
        /// cluster or to join the same cluster again.
        /// </summary>
        /// <param name="seedNodes">TBD</param>
        public void JoinSeedNodes(IEnumerable<Address> seedNodes)
        {
            ClusterCore.Tell(
                new InternalClusterAction.JoinSeedNodes(seedNodes.Select(FillLocal).ToImmutableList()));
        }

        /// <summary>
        /// Joins the specified seed nodes without defining them in config.
        /// Especially useful from tests when Addresses are unknown before startup time.
        /// Returns a task, which completes once current cluster node has successfully joined the cluster
        /// or which cancels, when a cancellation <paramref name="token"/> has been cancelled. Cancelling this 
        /// token doesn't prevent current node from joining the cluster, therefore a manuall 
        /// call to <see cref="Leave"/>/<see cref="LeaveAsync()"/> may still be required in order to
        /// leave the cluster gracefully.
        /// 
        /// An actor system can only join a cluster once. Additional attempts will be ignored.
        /// When it has successfully joined it must be restarted to be able to join another
        /// cluster or to join the same cluster again.
        /// 
        /// Once cluster has been shutdown, <see cref="JoinSeedNodesAsync"/> will always fail until an entire 
        /// actor system is manually restarted.
        /// </summary>
        /// <param name="seedNodes">TBD</param>
        /// <param name="token">TBD</param>
        public Task JoinSeedNodesAsync(IEnumerable<Address> seedNodes, CancellationToken token = default(CancellationToken))
        {
            var completion = new TaskCompletionSource<NotUsed>();
            this.RegisterOnMemberUp(() => completion.TrySetResult(NotUsed.Instance));
            this.RegisterOnMemberRemoved(() => completion.TrySetException(
                new ClusterJoinFailedException($"Node has not managed to join the cluster using provided seed node addresses: {string.Join(", ", seedNodes)}.")));

            JoinSeedNodes(seedNodes);

            return completion.Task.WithCancellation(token);
        }

        /// <summary>
        /// Sends a command to issue state transition to LEAVING for the node specified by <paramref name="address"/>.
        /// The member will go through the status changes <see cref="MemberStatus.Leaving"/> (not published to 
        /// subscribers) followed by <see cref="MemberStatus.Exiting"/> and finally <see cref="MemberStatus.Removed"/>.
        /// 
        /// Note that this command can be issued to any member in the cluster, not necessarily the
        /// one that is leaving. The cluster extension, but not the actor system, of the leaving member will be shutdown after
        /// the leader has changed status of the member to <see cref="MemberStatus.Exiting"/>. Thereafter the member will be
        /// removed from the cluster. Normally this is handled automatically, but in case of network failures during
        /// this process it might still be necessary to set the node's status to <see cref="MemberStatus.Down"/> in order
        /// to complete the removal.
        /// </summary>
        /// <param name="address">The address of the node leaving the cluster.</param>
        public void Leave(Address address)
        {
            if (FillLocal(address) == SelfAddress)
            {
                LeaveSelf();
            }
            else
                ClusterCore.Tell(new ClusterUserAction.Leave(FillLocal(address)));
        }

        /// <summary>
        /// Causes the CURRENT node, i.e. the one calling this function, to leave the cluster.
        /// 
        /// Once the returned <see cref="Task"/> completes, it means that the member has successfully been removed
        /// from the cluster.
        /// </summary>
        /// <returns>A <see cref="Task"/> that will return upon the current node being removed from the cluster.</returns>
        public Task LeaveAsync()
        {
            return LeaveSelf();
        }

        /// <summary>
        /// Causes the CURRENT node, i.e. the one calling this function, to leave the cluster.
        /// 
        /// Once the returned <see cref="Task"/> completes in completed or cancelled state, it means that the member has successfully been removed
        /// from the cluster or cancellation token cancelled the task.
        /// </summary>
        /// <param name="cancellationToken">The cancellation token to cancel awaiting.</param>
        /// <returns>A <see cref="Task"/> that will return upon the current node being removed from the cluster, or if await was cancelled.</returns>
        /// <remarks>
        /// The cancellation token doesn't cancel leave from the cluster, it only lets to give up on awaiting (by timeout for example).
        /// </remarks>
        public Task LeaveAsync(CancellationToken cancellationToken)
        {
            return LeaveSelf().WithCancellation(cancellationToken);
        }

        private Task _leaveTask;

        private Task LeaveSelf()
        {
            var tcs = new TaskCompletionSource<object>();
            var leaveTask = Interlocked.CompareExchange(ref _leaveTask, tcs.Task, null);

            // It's assumed here that once the member left the cluster, it won't get back again.
            // So, the member removal event being memoized in TaskCompletionSource and never reset.
            if (leaveTask != null)
                return leaveTask;

            // Subscribe to MemberRemoved events
            _clusterDaemons.Tell(new InternalClusterAction.AddOnMemberRemovedListener(() => tcs.TrySetResult(null)));

            // Send leave message
            ClusterCore.Tell(new ClusterUserAction.Leave(SelfAddress));

            return tcs.Task;
        }

        /// <summary>
        /// Sends a command to DOWN the node specified by <paramref name="address"/>.
        /// 
        /// When a member is considered by the failure detector to be unreachable the leader is not
        /// allowed to perform its duties, such as changing status of new joining members to <see cref="MemberStatus.Up"/>.
        /// The status of the unreachable member must be changed to <see cref="MemberStatus.Down"/>, which can be done with
        /// this method.
        /// </summary>
        /// <param name="address">The address of the node we're going to mark as <see cref="MemberStatus.Down"/></param>
        public void Down(Address address)
        {
            ClusterCore.Tell(new ClusterUserAction.Down(FillLocal(address)));
        }

        /// <summary>
        /// Registers the supplied callback to run once when the current cluster member is <see cref="MemberStatus.Up"/>.
        /// Typically used together with configuration option 'akka.cluster.min-nr-of-members' to defer some action,
        /// such as starting actors, until the cluster has reached a certain size.
        /// </summary>
        /// <param name="callback">The callback that is run whenever the current member achieves a status of <see cref="MemberStatus.Up"/></param>
        public void RegisterOnMemberUp(Action callback)
        {
            _clusterDaemons.Tell(new InternalClusterAction.AddOnMemberUpListener(callback));
        }

        /// <summary>
        /// Registers the supplied callback to run once when the current cluster member is <see cref="MemberStatus.Removed"/>.
        /// 
        /// Typically used in combination with <see cref="Leave"/> and <see cref="ActorSystem.Terminate"/>.
        /// </summary>
        /// <param name="callback">The callback that is run whenever the current member achieves a status of <see cref="MemberStatus.Down"/></param>
        public void RegisterOnMemberRemoved(Action callback)
        {
            if (IsTerminated)
                callback();
            else
                _clusterDaemons.Tell(new InternalClusterAction.AddOnMemberRemovedListener(callback));
        }

        /// <summary>
        /// Generates the remote actor path by replacing the <see cref="ActorPath.Address"/> in the RootActorPath for the given
        /// ActorRef with the cluster's <see cref="SelfAddress"/>, unless address' host is already defined
        /// </summary>
        /// <param name="actorRef">An <see cref="IActorRef"/> belonging to the current node.</param>
        /// <returns>The absolute remote <see cref="ActorPath"/> of <paramref name="actorRef"/>.</returns>
        public ActorPath RemotePathOf(IActorRef actorRef)
        {
            var path = actorRef.Path;
            if (!string.IsNullOrEmpty(path.Address.Host))
            {
                return path;
            }
            else
            {
                return (new RootActorPath(path.Root.Address
                    .WithProtocol(SelfAddress.Protocol)
                    .WithSystem(SelfAddress.System)
                    .WithHost(SelfAddress.Host)
                    .WithPort(SelfAddress.Port)) / string.Join("/", path.Elements)).WithUid(path.Uid);
            }
        }

        /// <summary>
        /// The address of this cluster member.
        /// </summary>
        public Address SelfAddress => SelfUniqueAddress.Address;

        /// <summary>
        /// Data center to which this node belongs to (defaults to "default" if not configured explicitly).
        /// </summary>
        public string SelfDataCenter => Settings.SelfDataCenter;

        /// <summary>
        /// The roles that this cluster member is currently a part.
        /// </summary>
        public ImmutableHashSet<string> SelfRoles => Settings.Roles;

        /// <summary>
        /// The current snapshot state of the cluster.
        /// </summary>
        public ClusterEvent.CurrentClusterState State => ReadView._state;

        /// <summary>
        /// Access to the current member info for this node.
        /// </summary>
        public Member SelfMember => _readView.Self;

        private readonly AtomicBoolean _isTerminated = new AtomicBoolean(false);

        /// <summary>
        /// Determine whether or not this cluster instance has been shutdown.
        /// </summary>
        public bool IsTerminated => _isTerminated.Value;

        /// <summary>
        /// The underlying <see cref="ActorSystem"/> supported by this plugin.
        /// </summary>
        public ExtendedActorSystem System { get; }

        private readonly Lazy<IDowningProvider> _downingProvider;
        private readonly ILoggingAdapter _log;

        /// <summary>
        /// TBD
        /// </summary>
<<<<<<< HEAD
        internal ClusterReadView ReadView { get; }
=======
        internal ClusterReadView ReadView { get { return _readView; } }
>>>>>>> 95a71731

        /// <summary>
        /// The set of failure detectors used for monitoring one or more nodes in the cluster.
        /// </summary>
        public DefaultFailureDetectorRegistry<Address> FailureDetector { get; }
<<<<<<< HEAD
        
        public DefaultFailureDetectorRegistry<Address> CrossDcFailureDetector { get; }
=======
>>>>>>> 95a71731

        /// <summary>
        /// TBD
        /// </summary>
        public IDowningProvider DowningProvider => _downingProvider.Value;

        // ========================================================
        // ===================== WORK DAEMONS =====================
        // ========================================================

        /// <summary>
        /// TBD
        /// </summary>
        internal IScheduler Scheduler { get; }

        private static IScheduler CreateScheduler(ActorSystem system)
        {
            //TODO: Whole load of stuff missing here!
            return system.Scheduler;
        }

        /// <summary>
        /// INTERNAL API.
        /// 
        /// Shuts down all connections to other members, the cluster daemon and the periodic gossip and cleanup tasks.
        /// This should not be called directly by the user
        /// 
        /// The user can issue a <see cref="Leave"/> command which will tell the node
        /// to go through graceful handoff process <c>LEAVE -> EXITING ->  REMOVED -> SHUTDOWN</c>.
        /// </summary>
        internal void Shutdown()
        {
            if (_isTerminated.CompareAndSet(false, true))
            {
                LogInfo("Shutting down...");
                System.Stop(_clusterDaemons);

                ReadView?.Dispose();

                LogInfo("Successfully shut down");
            }
        }

        private readonly IActorRef _clusterDaemons;
        private IActorRef _clusterCore;

        /// <summary>
        /// TBD
        /// </summary>
        internal IActorRef ClusterCore => _clusterCore ?? (_clusterCore = GetClusterCoreRef().Result);

        /// <summary>
        /// Current snapshot of the member itself.
        /// </summary>
        public Member SelfMember => ReadView.Self;

        /// <summary>
        /// Creates an <see cref="Akka.Event.LogLevel.InfoLevel"/> log entry with the specific message.
        /// </summary>
        /// <param name="message">The message being logged.</param>
        internal void LogInfo(string message)
        {
            if (_log.IsInfoEnabled)
            {
                if (Settings.SelfDataCenter == ClusterSettings.DefaultDataCenter)
                    _log.Info("Cluster Node [{0}] - {1}", SelfAddress, message);
                else 
                    _log.Info("Cluster Node [{0}] DC [{1}] - {2}", SelfAddress, SelfDataCenter, message);
            }
        }
        
        /// <summary>
        /// INTERNAL API.
        ///
        /// Used for logging important messages with the cluster's address appended.
        /// </summary>
        internal class InfoLogger
        {
            private readonly ILoggingAdapter _log;
            private readonly ClusterSettings _settings;
            private readonly Address _selfAddress;

            public InfoLogger(ILoggingAdapter log, ClusterSettings settings, Address selfAddress)
            {
                _log = log;
                _settings = settings;
                _selfAddress = selfAddress;
            }

            /// <summary>
            /// Creates an <see cref="Akka.Event.LogLevel.InfoLevel"/> log entry with the specific message.
            /// </summary>
            /// <param name="message">The message being logged.</param>
            internal void LogInfo(string message)
            {
                if(_settings.LogInfo)
                    _log.Info("Cluster Node [{0}] - {1}", _selfAddress, message);
            }

            /// <summary>
            /// Creates an <see cref="Akka.Event.LogLevel.InfoLevel"/> log entry with the specific template and arguments.
            /// </summary>
            /// <param name="template">The template being rendered and logged.</param>
            /// <param name="arg1">The argument that fills in the template placeholder.</param>
            internal void LogInfo(string template, object arg1)
            {
                if (_settings.LogInfo)
                    _log.Info($"Cluster Node [{_selfAddress}] - " + template, arg1);
            }

            /// <summary>
            /// Creates an <see cref="Akka.Event.LogLevel.InfoLevel"/> log entry with the specific template and arguments.
            /// </summary>
            /// <param name="template">The template being rendered and logged.</param>
            /// <param name="arg1">The first argument that fills in the corresponding template placeholder.</param>
            /// <param name="arg2">The second argument that fills in the corresponding template placeholder.</param>
            internal void LogInfo(string template, object arg1, object arg2)
            {
                if (_settings.LogInfo)
                    _log.Info($"Cluster Node [{_selfAddress}] - " + template, arg1, arg2);
            }
        }

        /// <summary>
        /// Creates an <see cref="Akka.Event.LogLevel.InfoLevel"/> log entry with the specific message.
        /// </summary>
        /// <param name="message">The message being logged.</param>
        internal void LogInfo(string message, object arg1)
        {
<<<<<<< HEAD
            if (_log.IsInfoEnabled)
            {
                if (Settings.SelfDataCenter == ClusterSettings.DefaultDataCenter)
                    _log.Info("Cluster Node [{1}] - " + message, arg1, SelfAddress);
                else 
                    _log.Info("Cluster Node [{1}] DC [{2}] - " + message, arg1, SelfAddress, SelfDataCenter);
            }
=======
            CurrentInfoLogger.LogInfo(message);
>>>>>>> 95a71731
        }
        
        /// <summary>
        /// Creates an <see cref="Akka.Event.LogLevel.InfoLevel"/> log entry with the specific message.
        /// </summary>
        /// <param name="message">The message being logged.</param>
        internal void LogInfo(string message, object arg1, object arg2)
        {
<<<<<<< HEAD
            if (_log.IsInfoEnabled)
            {
                if (Settings.SelfDataCenter == ClusterSettings.DefaultDataCenter)
                    _log.Info("Cluster Node [{2}] - " + message, arg1, arg2, SelfAddress);
                else 
                    _log.Info("Cluster Node [{2}] DC [{3}] - " + message, arg1, arg2, SelfAddress, SelfDataCenter);
            }
=======
            CurrentInfoLogger.LogInfo(template, arg1);
>>>>>>> 95a71731
        }
        
        /// <summary>
        /// Creates an <see cref="Akka.Event.LogLevel.InfoLevel"/> log entry with the specific message.
        /// </summary>
        /// <param name="message">The message being logged.</param>
        internal void LogInfo(string message, object arg1, object arg2, object arg3)
        {
<<<<<<< HEAD
            if (_log.IsInfoEnabled)
            {
                if (Settings.SelfDataCenter == ClusterSettings.DefaultDataCenter)
                    _log.Info("Cluster Node [{3}] - " + message, arg1, arg2, arg3, SelfAddress);
                else 
                    _log.Info("Cluster Node [{3}] DC [{4}] - " + message, arg1, arg2, arg3, SelfAddress, SelfDataCenter);
            }
=======
            CurrentInfoLogger.LogInfo(template, arg1, arg2);
>>>>>>> 95a71731
        }
    }

    /// <summary>
    /// Exception thrown, when <see cref="Cluster.JoinAsync"/> or <see cref="Cluster.JoinSeedNodesAsync"/> fails to succeed.
    /// </summary>
    public class ClusterJoinFailedException : AkkaException
    {
        public ClusterJoinFailedException(string message) : base(message)
        {
        }
    }
}
<|MERGE_RESOLUTION|>--- conflicted
+++ resolved
@@ -105,14 +105,10 @@
 
             LogInfo("Starting up...");
 
-<<<<<<< HEAD
             FailureDetector = new DefaultFailureDetectorRegistry<Address>(() => FailureDetectorLoader.Load(Settings.FailureDetectorImplementationClass, Settings.FailureDetectorConfig, system));
             CrossDcFailureDetector = new DefaultFailureDetectorRegistry<Address>(() => FailureDetectorLoader.Load(
                 Settings.MultiDataCenter.CrossDcFailureDetectorSettings.ImplementationClass,
                 Settings.MultiDataCenter.CrossDcFailureDetectorSettings.Config,
-=======
-            FailureDetector = new DefaultFailureDetectorRegistry<Address>(() => FailureDetectorLoader.Load(Settings.FailureDetectorImplementationClass, Settings.FailureDetectorConfig,
->>>>>>> 95a71731
                 system));
 
             Scheduler = CreateScheduler(system);
@@ -473,11 +469,6 @@
         /// </summary>
         public ClusterEvent.CurrentClusterState State => ReadView._state;
 
-        /// <summary>
-        /// Access to the current member info for this node.
-        /// </summary>
-        public Member SelfMember => _readView.Self;
-
         private readonly AtomicBoolean _isTerminated = new AtomicBoolean(false);
 
         /// <summary>
@@ -496,21 +487,14 @@
         /// <summary>
         /// TBD
         /// </summary>
-<<<<<<< HEAD
         internal ClusterReadView ReadView { get; }
-=======
-        internal ClusterReadView ReadView { get { return _readView; } }
->>>>>>> 95a71731
 
         /// <summary>
         /// The set of failure detectors used for monitoring one or more nodes in the cluster.
         /// </summary>
         public DefaultFailureDetectorRegistry<Address> FailureDetector { get; }
-<<<<<<< HEAD
         
         public DefaultFailureDetectorRegistry<Address> CrossDcFailureDetector { get; }
-=======
->>>>>>> 95a71731
 
         /// <summary>
         /// TBD
@@ -640,7 +624,6 @@
         /// <param name="message">The message being logged.</param>
         internal void LogInfo(string message, object arg1)
         {
-<<<<<<< HEAD
             if (_log.IsInfoEnabled)
             {
                 if (Settings.SelfDataCenter == ClusterSettings.DefaultDataCenter)
@@ -648,9 +631,6 @@
                 else 
                     _log.Info("Cluster Node [{1}] DC [{2}] - " + message, arg1, SelfAddress, SelfDataCenter);
             }
-=======
-            CurrentInfoLogger.LogInfo(message);
->>>>>>> 95a71731
         }
         
         /// <summary>
@@ -659,7 +639,6 @@
         /// <param name="message">The message being logged.</param>
         internal void LogInfo(string message, object arg1, object arg2)
         {
-<<<<<<< HEAD
             if (_log.IsInfoEnabled)
             {
                 if (Settings.SelfDataCenter == ClusterSettings.DefaultDataCenter)
@@ -667,9 +646,6 @@
                 else 
                     _log.Info("Cluster Node [{2}] DC [{3}] - " + message, arg1, arg2, SelfAddress, SelfDataCenter);
             }
-=======
-            CurrentInfoLogger.LogInfo(template, arg1);
->>>>>>> 95a71731
         }
         
         /// <summary>
@@ -678,7 +654,6 @@
         /// <param name="message">The message being logged.</param>
         internal void LogInfo(string message, object arg1, object arg2, object arg3)
         {
-<<<<<<< HEAD
             if (_log.IsInfoEnabled)
             {
                 if (Settings.SelfDataCenter == ClusterSettings.DefaultDataCenter)
@@ -686,9 +661,6 @@
                 else 
                     _log.Info("Cluster Node [{3}] DC [{4}] - " + message, arg1, arg2, arg3, SelfAddress, SelfDataCenter);
             }
-=======
-            CurrentInfoLogger.LogInfo(template, arg1, arg2);
->>>>>>> 95a71731
         }
     }
 
