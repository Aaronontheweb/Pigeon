﻿//-----------------------------------------------------------------------
// <copyright file="ProtobufEncoder.cs" company="Akka.NET Project">
//     Copyright (C) 2009-2016 Lightbend Inc. <http://www.lightbend.com>
//     Copyright (C) 2013-2016 Akka.NET project <https://github.com/akkadotnet/akka.net>
// </copyright>
//-----------------------------------------------------------------------

using System;
using System.Collections.Generic;
using DotNetty.Buffers;
using DotNetty.Codecs;
using DotNetty.Common.Internal.Logging;
using DotNetty.Transport.Channels;
using Google.Protobuf;
using Microsoft.Extensions.Logging;

namespace Akka.Remote.TestKit.Proto
{
    /// <summary>
    /// Encodes a generic object into a <see cref="IByteBuffer"/> using Google protobufs
    /// </summary>
    internal sealed class ProtobufEncoder : MessageToMessageEncoder<IMessage>
    {
        private readonly ILogger _logger = InternalLoggerFactory.DefaultFactory.CreateLogger<ProtobufEncoder>();

        protected override void Encode(IChannelHandlerContext context, IMessage message, List<object> output)
        {
<<<<<<< HEAD
            _logger.LogDebug("Encoding {0}", message);
=======
            _logger.LogDebug("[{0} --> {1}] Encoding {2} into Protobuf", context.Channel.LocalAddress, context.Channel.RemoteAddress, message);
>>>>>>> d014abd9
            IByteBuffer buffer = null;

            try
            {
                int size = message.CalculateSize();
                if (size == 0)
                {
                    return;
                }
                buffer = Unpooled.WrappedBuffer(message.ToByteArray());
                output.Add(buffer);
                buffer = null;
            }
            catch (Exception exception)
            {
                throw new CodecException(exception);
            }
            finally
            {
                buffer?.Release();
            }
        }
    }
}<|MERGE_RESOLUTION|>--- conflicted
+++ resolved
@@ -25,11 +25,7 @@
 
         protected override void Encode(IChannelHandlerContext context, IMessage message, List<object> output)
         {
-<<<<<<< HEAD
-            _logger.LogDebug("Encoding {0}", message);
-=======
             _logger.LogDebug("[{0} --> {1}] Encoding {2} into Protobuf", context.Channel.LocalAddress, context.Channel.RemoteAddress, message);
->>>>>>> d014abd9
             IByteBuffer buffer = null;
 
             try
