<<<<<<< HEAD
#### 1.4.0 June 14 2018 ####
Placeholder for nightlies.
=======
#### 1.4.0 May 01 2019 ####
**Placeholder for nightlies**

#### 1.3.13 April 30 2019 ####
**Maintenance Release for Akka.NET 1.3**
Well, we thought 1.3.12 would be the final release for Akka.NET v1.3.* - but then we found some nasty bugs prior to merging any of the v1.4 features into our development branch. But finally, for real this time - this is really the last v1.3.13 release.

This patch contains some critical bug fixes and improvements to Akka.NET:
* [Akka.Persistence: OnPersistRejected now logs an error with the complete stacktrace](https://github.com/akkadotnet/akka.net/pull/3763)
* [Akka.Persistence.Sql: Ensure that BatchingSqlJournal will propagate sql connection opening failure](https://github.com/akkadotnet/akka.net/pull/3754)
* [Akka: Add UnboundedStablePriorityMailbox](https://github.com/akkadotnet/akka.net/issues/2652)
* [Akka.Remote and Akka.Cluster: Port exhaustion problem with Akka.Cluster](https://github.com/akkadotnet/akka.net/issues/2575)

To [see the full set of changes for Akka.NET v1.3.13, click here](https://github.com/akkadotnet/akka.net/milestone/31).

| COMMITS | LOC+ | LOC- | AUTHOR |
| --- | --- | --- | --- |
| 2 | 5 | 6 | Ismael Hamed |
| 2 | 45 | 7 | Shukhrat Nekbaev |
| 2 | 23 | 30 | Aaron Stannard |
| 1 | 87 | 7 | Bartosz Sypytkowski |
| 1 | 492 | 9 | AndreSteenbergen |
| 1 | 2 | 2 | ThomasWetzel |
| 1 | 12 | 12 | Sean Gilliam |

#### 1.3.12 March 13 2019 ####
**Maintenance Release for Akka.NET 1.3**
This will be the final bugfix release for Akka.NET v1.3.* - going forward we will be working on releasing Akka.NET v1.4.

This patch contains many important bug fixes and improvements:
* [Akka.Cluster.Sharding: Automatic passivation for sharding](https://github.com/akkadotnet/akka.net/pull/3718)
* [Akka.Persistence: Optimize AtLeastOnceDelivery by not scheduling ticks when not needed](https://github.com/akkadotnet/akka.net/pull/3704)
* [Akka.Persistence.Sql.Common: Bugfix CurrentEventsByTag does not return more than a 100 events](https://github.com/akkadotnet/akka.net/issues/3697)
* [Akka.Persistence.Sql.Common: DeleteMessages when journal is empty causes duplicate key SQL exception](https://github.com/akkadotnet/akka.net/issues/3721)
* [Akka.Cluster: SplitBrainResolver: don't down oldest if alone in cluster](https://github.com/akkadotnet/akka.net/pull/3690)
* [Akka: Include manifest or class in missing serializer failure if possible](https://github.com/akkadotnet/akka.net/pull/3701)
* [Akka: Memory leak when disposing actor system with non default ActorRefProvider](https://github.com/akkadotnet/akka.net/issues/2640)

To [see the full set of changes for Akka.NET v1.3.12, click here](https://github.com/akkadotnet/akka.net/milestone/30).

| COMMITS | LOC+ | LOC- | AUTHOR |
| --- | --- | --- | --- |
| 8 | 1487 | 357 | Ismael Hamed |
| 7 | 126 | 120 | jdsartori |
| 3 | 198 | 4 | JSartori |
| 3 | 155 | 22 | Aaron Stannard |
| 2 | 11 | 2 | Peter Lin |
| 1 | 8 | 4 | Raimund Hirz |
| 1 | 7 | 0 | Warren Falk |
| 1 | 45 | 6 | Peter Huang |
| 1 | 14 | 13 | Bartosz Sypytkowski |
| 1 | 11 | 1 | Greg Shackles |
| 1 | 10 | 10 | Jill D. Headen |
| 1 | 1 | 1 | Isaac Z |

#### 1.3.11 December 17 2018 ####
**Maintenance Release for Akka.NET 1.3**

Akka.NET v1.3.11 is a bugfix patch primarily aimed at solving the following issue: [DotNetty Remote Transport Issues with .NET Core 2.1](https://github.com/akkadotnet/akka.net/issues/3506).

.NET Core 2.1 exposed some issues with the DotNetty connection methods in DotNetty v0.4.8 that have since been fixed in subsequent releases. In Akka.NET v1.3.11 we've resolved this issue by upgrading to DotNetty v0.6.0.

In addition to the above, we've introduced some additional fixes and changes in Akka.NET v1.3.11:

* [Akka.FSharp: Akka.Fsharp spawning an actor results in Exception](https://github.com/akkadotnet/akka.net/issues/3402)
* [Akka.Remote: tcp-reuse-addr = off-for-windows prevents actorsystem from starting](https://github.com/akkadotnet/akka.net/issues/3293)
* [Akka.Remote: tcp socket address reuse - default configuration](https://github.com/akkadotnet/akka.net/issues/2477)
* [Akka.Cluster.Tools: 
Actor still receiving messages from mediator after termination](https://github.com/akkadotnet/akka.net/issues/3658)
* [Akka.Persistence: Provide minSequenceNr for snapshot deletion](https://github.com/akkadotnet/akka.net/pull/3641)

To [see the full set of changes for Akka.NET 1.3.11, click here](https://github.com/akkadotnet/akka.net/milestone/29)

| COMMITS | LOC+ | LOC- | AUTHOR |
| --- | --- | --- | --- |
| 5 | 123 | 71 | Aaron Stannard |
| 3 | 96 | 10 | Ismael Hamed |
| 2 | 4 | 3 | Oleksandr Kobylianskyi |
| 1 | 5 | 1 | Ruben Mamo |
| 1 | 23 | 6 | Chris Hoare |

#### 1.3.10 November 1 2018 ####
**Maintenance Release for Akka.NET 1.3**

Akka.NET v1.3.10 consists mostly of bug fixes and patches to various parts of Akka.NET:

* [Akka.Remote: add support for using installed certificates with thumbprints](https://github.com/akkadotnet/akka.net/issues/3632)
* [Akka.IO: fix TCP sockets leak](https://github.com/akkadotnet/akka.net/issues/3630)
* [Akka.DI.Core: Check if Dependency Resolver is configured to avoid a `NullReferenceException`](https://github.com/akkadotnet/akka.net/pull/3619)
* [Akka.Streams: Interop between Akka.Streams and IObservable](https://github.com/akkadotnet/akka.net/pull/3112)
* [HOCON: Parse size in bytes format. Parse microseconds and nanoseconds.](https://github.com/akkadotnet/akka.net/pull/3600)
* [Akka.Cluster: Don't automatically down quarantined nodes](https://github.com/akkadotnet/akka.net/pull/3605)

To [see the full set of changes for Akka.NET 1.3.10, click here](https://github.com/akkadotnet/akka.net/milestone/28).

| COMMITS | LOC+ | LOC- | AUTHOR |
| --- | --- | --- | --- |
| 8 | 887 | 220 | Bartosz Sypytkowski |
| 5 | 67 | 174 | Aaron Stannard |
| 4 | 15 | 7 | Caio Proiete |
| 3 | 7 | 4 | Maciek Misztal |
| 2 | 60 | 8 | Marcus Weaver |
| 2 | 57 | 12 | moerwald |
| 2 | 278 | 16 | Peter Shrosbree |
| 2 | 2 | 2 | Fábio Beirão |
| 1 | 71 | 71 | Sean Gilliam |
| 1 | 6 | 0 | basbossinkdivverence |
| 1 | 24 | 5 | Ismael Hamed |
| 1 | 193 | 8 | to11mtm |
| 1 | 17 | 33 | zbynek001 |
| 1 | 12 | 3 | Oleksandr Bogomaz |
| 1 | 1 | 1 | MelnikovIG |
| 1 | 1 | 1 | Alex Villarreal |
| 1 | 1 | 0 | Yongjie Ma |

#### 1.3.9 August 22 2018 ####
**Maintenance Release for Akka.NET 1.3**

Akka.NET v1.3.9 features some major changes to Akka.Cluster.Sharding, additional Akka.Streams stages, and some general bug fixes across the board.

**Akka.Cluster.Sharding Improvements**
The [Akka.Cluster.Sharding documentation](http://getakka.net/articles/clustering/cluster-sharding.html#quickstart) already describes some of the major changes in Akka.NET v1.3.9, but we figured it would be worth calling special attention to those changes here.

**Props Factory for Entity Actors**

> In some cases, the actor may need to know the `entityId` associated with it. This can be achieved using the `entityPropsFactory` parameter to `ClusterSharding.Start` or `ClusterSharding.StartAsync`. The entity ID will be passed to the factory as a parameter, which can then be used in the creation of the actor.

In addition to the existing APIs we've always had for defining sharded entities via `Props`, Akka.NET v1.3.9 introduces [a new method overload for `Start`](http://getakka.net/api/Akka.Cluster.Sharding.ClusterSharding.html#Akka_Cluster_Sharding_ClusterSharding_Start_System_String_System_Func_System_String_Akka_Actor_Props__Akka_Cluster_Sharding_ClusterShardingSettings_Akka_Cluster_Sharding_ExtractEntityId_Akka_Cluster_Sharding_ExtractShardId_) and [`StartAsync`](http://getakka.net/api/Akka.Cluster.Sharding.ClusterSharding.html#Akka_Cluster_Sharding_ClusterSharding_StartAsync_System_String_System_Func_System_String_Akka_Actor_Props__Akka_Cluster_Sharding_ClusterShardingSettings_Akka_Cluster_Sharding_ExtractEntityId_Akka_Cluster_Sharding_ExtractShardId_) which allows users to pass in the `entityId` of each entity actor as a constructor argument to those entities when they start.

For example:

```
var anotherCounterShard = ClusterSharding.Get(Sys).Start(
	                        typeName: "AnotherCounter",
	                        entityProps: Props.Create<AnotherCounter>(),
	                        typeName: AnotherCounter.ShardingTypeName,
	                        entityPropsFactory: entityId => AnotherCounter.Props(entityId),
	                        settings: ClusterShardingSettings.Create(Sys),
	                        extractEntityId: Counter.ExtractEntityId,
	                        extractShardId: Counter.ExtractShardId);
```

This will give you the opportunity to pass in the `entityId` for each actor as a constructor argument into the `Props` of your entity actor and possibly other use cases too. 

**Improvements to Starting and Querying Existing Shard Entity Types**
Two additional major usability improvements to Cluster.Sharding come from some API additions and changes.

The first is that it's now possible to look up all of the currently registered shard types via the [`ClusterSharding.ShardTypeNames` property](http://getakka.net/api/Akka.Cluster.Sharding.ClusterSharding.html#Akka_Cluster_Sharding_ClusterSharding_ShardTypeNames). So long as a `ShardRegion` of that type has been started in the cluster, that entity type name will be added to the collection exposed by this property.

The other major usability improvement is a change to the `ClusterSharding.Start` property itself. Historically, you used to have to know whether or not the node you wanted to use sharding on was going to be hosting shards (call `ClusterSharding.Start`) or simply communicated with shards hosted on a different cluster role type (call `ClusterSharding.StartProxy`). Going forward, it's safe to call `ClusterSharding.Start` on any node and you will either receive an `IActorRef` to active `ShardRegion` or a `ShardRegion` running in "proxy only" mode; this is determined by looking at the `ClusterShardingSettings` and determining if the current node is in a role that is allowed to host shards of this type.

* [Akka.Cluster.Sharding: Sharding API Updates](https://github.com/akkadotnet/akka.net/pull/3524)
* [Akka.Cluster.Sharding: sharding rebalance fix](https://github.com/akkadotnet/akka.net/pull/3518)
* [Akka.Cluster.Sharding: log formatting fix](https://github.com/akkadotnet/akka.net/pull/3554)
* [Akka.Cluster.Sharding: `RestartShard` escapes into userspace](https://github.com/akkadotnet/akka.net/pull/3509)

**Akka.Streams Additions and Changes**
In Akka.NET v1.3.9 we've added some new built-in stream stages and API methods designed to help improve developer productivity and ease of use.

* [Akka.Streams: add CombineMaterialized method to Source](https://github.com/akkadotnet/akka.net/pull/3489)
* [Akka.Streams: 
KillSwitches: flow stage from CancellationToken](https://github.com/akkadotnet/akka.net/pull/3568)
* [Akka.Streams: Port KeepAliveConcat and UnfoldFlow](https://github.com/akkadotnet/akka.net/pull/3560)
* [Akka.Streams: Port PagedSource & IntervalBasedRateLimiter](https://github.com/akkadotnet/akka.net/pull/3570)

**Other Updates, Additions, and Bugfixes**
* [Akka.Cluster: cluster coordinated leave fix for empty cluster](https://github.com/akkadotnet/akka.net/pull/3516)
* [Akka.Cluster.Tools: bumped ClusterClient message drop log messages from DEBUG to WARNING](https://github.com/akkadotnet/akka.net/pull/3513)
* [Akka.Cluster.Tools: Singleton - confirm TakeOverFromMe when singleton already in oldest state](https://github.com/akkadotnet/akka.net/pull/3553)
* [Akka.Remote: RemoteWatcher race-condition fix](https://github.com/akkadotnet/akka.net/pull/3519)
* [Akka: fix concurrency bug in CircuitBreaker](https://github.com/akkadotnet/akka.net/pull/3505)
* [Akka: Fixed ReceiveTimeout not triggered in some case when combined with NotInfluenceReceiveTimeout messages](https://github.com/akkadotnet/akka.net/pull/3555)
* [Akka.Persistence: Optimized recovery](https://github.com/akkadotnet/akka.net/pull/3549)
* [Akka.Persistence: Allow persisting events when recovery has completed](https://github.com/akkadotnet/akka.net/pull/3366)

To [see the full set of changes for Akka.NET v1.3.9, click here](https://github.com/akkadotnet/akka.net/milestone/27).

| COMMITS | LOC+ | LOC- | AUTHOR |
| --- | --- | --- | --- |
| 28 | 2448 | 5691 | Aaron Stannard |
| 11 | 1373 | 230 | zbynek001 |
| 8 | 4590 | 577 | Bartosz Sypytkowski |
| 4 | 438 | 99 | Ismael Hamed |
| 4 | 230 | 240 | Sean Gilliam |
| 2 | 1438 | 0 | Oleksandr Bogomaz |
| 1 | 86 | 79 | Nick Polideropoulos |
| 1 | 78 | 0 | v1rusw0rm |
| 1 | 4 | 4 | Joshua Garnett |
| 1 | 32 | 17 | Jarl Sveinung Flø Rasmussen |
| 1 | 27 | 1 | Sam13 |
| 1 | 250 | 220 | Maxim Cherednik |
| 1 | 184 | 124 | Josh Taylor |
| 1 | 14 | 0 | Peter Shrosbree |
| 1 | 1278 | 42 | Marc Piechura |
| 1 | 1 | 1 | Vasily Kirichenko |
| 1 | 1 | 1 | Samuel Kelemen |
| 1 | 1 | 1 | Nyola Mike |
| 1 | 1 | 1 | Fábio Beirão |
>>>>>>> 2fb49c5c

#### 1.3.8 June 04 2018 ####
**Maintenance Release for Akka.NET 1.3**

Akka.NET v1.3.8 is a minor patch consisting mostly of bug fixes as well as an upgrade to DotNetty v0.4.8.

**DotNetty v0.4.8 Upgrade**
You can [read the release notes for DotNetty v0.4.8 here](https://github.com/Azure/DotNetty/blob/5eee925b7597c6b07689f25f328966e330ff58f9/RELEASE_NOTES.md) - but here are the major improvements as they pertain to Akka.NET:

1. DotNetty length-frame decoding is now fully-supported on .NET Core on Linux and
2. Socket shutdown code has been improved, which fixes a potential "port exhaustion" issue reported by Akka.Remote users.

If you've been affected by either of these issues, we strongly encourage that you upgrade your applications to Akka.NET v1.3.8 as soon as possible.

**Updates and Additions**
1. [Akka.Streams: add PreMaterialize support for Sources](https://github.com/akkadotnet/akka.net/pull/3476)
2. [Akka.Streams: add PreMaterialize support for Sinks](https://github.com/akkadotnet/akka.net/pull/3477)
3. [Akka.Streams: 
Port Pulse, DelayFlow and Valve streams-contrib stages](https://github.com/akkadotnet/akka.net/pull/3421)
4. [Akka.FSharp: Unit test Akka.FSharp.System.create with extensions](https://github.com/akkadotnet/akka.net/pull/3407)

Relevant documentation for Akka.Streams pre-materialization, for those who are interested: http://getakka.net/articles/streams/basics.html#source-pre-materialization

**Bugfixes**
1. [Akka.Remote: ActorSelection fails for ActorPath from remotely deployed actors](https://github.com/akkadotnet/akka.net/issues/1544)
2. [Akka.Remote: WilcardCard ActorSelections that fail to match any actors don't deliver messages into DeadLetters](https://github.com/akkadotnet/akka.net/issues/3420)
3. [Akka.Cluster: SplitBrainResolver logs "network partition detected" after change in cluster membership, even when no unreachable nodes](https://github.com/akkadotnet/akka.net/issues/3450)
4. [Akka: SynchronizationLockException in user-defined mailboxes](https://github.com/akkadotnet/akka.net/issues/3459)
5. [Akka: UnhandledMessageForwarder crashes and restarted every time the app is starting](https://github.com/akkadotnet/akka.net/issues/3267)

| COMMITS | LOC+ | LOC- | AUTHOR |
| --- | --- | --- | --- |
| 17 | 498 | 171 | Aaron Stannard |
| 4 | 1054 | 23 | Bartosz Sypytkowski |
| 2 | 2 | 2 | Fábio Beirão |
| 2 | 16 | 2 | Aaron Palmer |
| 1 | 1063 | 4 | Oleksandr Bogomaz |
| 1 | 1 | 1 | Ismael Hamed |
| 1 | 1 | 1 | Gauthier Segay |

#### 1.3.7 May 15 2018 ####
**Maintenance Release for Akka.NET 1.3**

Akka.NET v1.3.7 is a minor patch consisting mostly of bug fixes.

**DotNetty stabilization**
We've had a number of issues related to DotNetty issues over recent weeks, and we've resolved those in this patch by doing the following:

* [Locking down the version of DotNetty to v0.4.6 until further notice](https://github.com/akkadotnet/akka.net/pull/3410)
* [Resolving memory leaks introduced with DotNetty in v1.3.6](https://github.com/akkadotnet/akka.net/pull/3436)

We will be upgrading to DotNetty v0.4.8 in a near future release, but in the meantime this patch fixes critical issues introduced in v1.3.6.

**Bugfixes**
1. [Akka.Persistence.Sql: Slow reading of big snapshots](https://github.com/akkadotnet/akka.net/issues/3422) - this will require a recompilation of all Akka.Persistence.Sql-type Akka.Persistence plugins.
2. [Akka.Fsharp: spawning an actor results in Exception in 1.3.6 release](https://github.com/akkadotnet/akka.net/issues/3402)

See [the full list of fixes for Akka.NET v1.3.7 here](https://github.com/akkadotnet/akka.net/milestone/25).

| COMMITS | LOC+ | LOC- | AUTHOR |
| --- | --- | --- | --- |
| 5 | 130 | 180 | Aaron Stannard |
| 3 | 7 | 1 | chrisjhoare |
| 2 | 3 | 1 | ivog |
| 1 | 70 | 17 | TietoOliverKurowski |
| 1 | 41 | 4 | Bart de Boer |
| 1 | 11 | 3 | Oleksandr Bogomaz |
| 1 | 1 | 1 | Vasily Kirichenko |

#### 1.3.6 April 17 2018 ####
**Maintenance Release for Akka.NET 1.3**

Akka.NET v1.3.6 is a minor patch consisting mostly of bug fixes.

**Akka.FSharp on .NET Standard**
The biggest change in this release is [the availability of Akka.FSharp on .NET Standard and .NET Core](https://github.com/akkadotnet/akka.net/issues/2826)!

Akka.FSharp runs on .NET Standard 2.0 as of 1.3.6 (it doesn't support .NET Standard 1.6 like the rest of Akka.NET due to FSharp-specific, downstream dependencies.)

**Updates and Additions**
1. [Akka.Streams: Port 4 "streams contrib" stages - AccumulateWhileUnchanged, LastElement, PartitionWith, Sample](https://github.com/akkadotnet/akka.net/pull/3375)
2. [Akka.Remote: Add `public-port` setting to allow for port aliasing inside environments like Docker, PCF](https://github.com/akkadotnet/akka.net/issues/3357)

**Bugfixes**
1. [Akka.Cluster.Sharding: Removing string.GetHashCode usage from distributed classes](https://github.com/akkadotnet/akka.net/pull/3363)
2. [Akka.Cluster.Sharding: HashCodeMessageExtractor can create inconsistent ShardId's](https://github.com/akkadotnet/akka.net/issues/3361)
3. [Akka.Remote: 
Error while decoding incoming Akka PDU Exception when communicating between Remote Actors with a large number of messages on Linux](https://github.com/akkadotnet/akka.net/issues/3370)
4. [Akka.Cluster.Sharding: DData: Cannot create a shard proxy on a cluster node that is not in the same role as the proxied shard entity](https://github.com/akkadotnet/akka.net/issues/3352)
5. [Akka.Streams: Fix GroupedWithin allocation of new buffer after emit.](https://github.com/akkadotnet/akka.net/pull/3382)
6. [Akka.Persistence: Add missing ReturnRecoveryPermit](https://github.com/akkadotnet/akka.net/pull/3372)

You can see [the full set of changes for Akka.NET v1.3.6 here](hhttps://github.com/akkadotnet/akka.net/milestone/24).

| COMMITS | LOC+ | LOC- | AUTHOR |
| --- | --- | --- | --- |
| 7 | 261 | 38 | Aaron Stannard |
| 6 | 28 | 28 | cimryan |
| 5 | 53 | 20 | Tomasz Jaskula |
| 2 | 7 | 4 | Ondrej Pialek |
| 2 | 20 | 10 | Ismael Hamed |
| 1 | 739 | 0 | Oleksandr Bogomaz |
| 1 | 64 | 6 | Robert |
| 1 | 23 | 29 | nathvi |
| 1 | 2 | 1 | Sebastien Bacquet |
| 1 | 1 | 2 | OndÅej PiÃ¡lek |
| 1 | 1 | 1 | Steffen Skov |
| 1 | 1 | 1 | Sean Gilliam |
| 1 | 1 | 1 | Matthew Herman |
| 1 | 1 | 1 | Jan Pluskal |

#### 1.3.5 February 21 2018 ####
**Maintenance Release for Akka.NET 1.3**

Akka.NET v1.3.5 is a minor patch containing only bugfixes.

**Updates and Bugfixes**
1. [Akka.Cluster.Tools: DistributedPubSub Fix premature pruning of topics](https://github.com/akkadotnet/akka.net/pull/3322)

You can see [the full set of changes for Akka.NET v1.3.4 here](https://github.com/akkadotnet/akka.net/milestone/23).

| COMMITS | LOC+ | LOC- | AUTHOR |
| --- | --- | --- | --- |
| 4 | 4405 | 4284 | Aaron Stannard |
| 1 | 4 | 4 | Joshua Garnett |

#### 1.3.4 February 1 2018 ####
**Maintenance Release for Akka.NET 1.3**

Akka.NET v1.3.4 is a minor patch mostly focused on bugfixes.

**Updates and Bugfixes**
1. [Akka: Ask interface should be clean](https://github.com/akkadotnet/akka.net/pull/3220)
1. [Akka.Cluster.Sharding: DData replicator is always assigned](https://github.com/akkadotnet/akka.net/issues/3297)
2. [Akka.Cluster: Akka.Cluster Group Routers don't respect role setting when running with allow-local-routees](https://github.com/akkadotnet/akka.net/issues/3294)
3. [Akka.Streams: Implement PartitionHub](https://github.com/akkadotnet/akka.net/pull/3287)
4. [Akka.Remote AkkaPduCodec performance fixes](https://github.com/akkadotnet/akka.net/pull/3299)
5. [Akka.Serialization.Hyperion updated](https://github.com/akkadotnet/akka.net/pull/3306) to [Hyperion v0.9.8](https://github.com/akkadotnet/Hyperion/releases/tag/v0.9.8)

You can see [the full set of changes for Akka.NET v1.3.4 here](https://github.com/akkadotnet/akka.net/milestone/22).

| COMMITS | LOC+ | LOC- | AUTHOR |
| --- | --- | --- | --- |
| 6 | 304 | 209 | Aaron Stannard |
| 1 | 250 | 220 | Maxim Cherednik |
| 1 | 1278 | 42 | Marc Piechura |
| 1 | 1 | 1 | zbynek001 |
| 1 | 1 | 1 | Vasily Kirichenko |

#### 1.3.3 January 19 2018 ####
**Maintenance Release for Akka.NET 1.3**

The largest changes featured in Akka.NET v1.3.3 are the introduction of [Splint brain resolvers](http://getakka.net/articles/clustering/split-brain-resolver.html) and `WeaklyUp` members in Akka.Cluster.

**Akka.Cluster Split Brain Resolvers**
Split brain resolvers are specialized [`IDowningProvider`](http://getakka.net/api/Akka.Cluster.IDowningProvider.html) implementations that give Akka.Cluster users the ability to automatically down `Unreachable` cluster nodes in accordance with well-defined partition resolution strategies, namely:

* Static quorums;
* Keep majority;
* Keep oldest; and 
* Keep-referee.

You can learn more about why you may want to use these and which strategy is right for you by reading our [Splint brain resolver documentation](http://getakka.net/articles/clustering/split-brain-resolver.html).

**Akka.Cluster `WeaklyUp` Members**
One common problem that occurs in Akka.Cluster is that once a current member of the cluster becomes `Unreachable`, the leader of the cluster isn't able to allow any new members of the cluster to join until that `Unreachable` member becomes `Reachable` again or is removed from the cluster via a [`Cluster.Down` command](http://getakka.net/api/Akka.Cluster.Cluster.html#Akka_Cluster_Cluster_Down_Akka_Actor_Address_).

Beginning in Akka.NET 1.3.3, you can allow nodes to still join and participate in the cluster even while other member nodes are unreachable by opting into the `WeaklyUp` status for members. You can do this by setting the following in your HOCON configuration beginning in Akka.NET v1.3.3:

```
akka.cluster.allow-weakly-up-members = on
```

This will allow nodes who have joined the cluster when at least one other member was unreachable to become functioning cluster members with a status of `WeaklyUp`. If the unreachable members of the cluster are downed or become reachable again, all `WeaklyUp` nodes will be upgraded to the usual `Up` status for available cluster members.

**Akka.Cluster.Sharding and Akka.Cluster.DistributedData Integration**
A new experimental feature we've added in Akka.NET v1.3.3 is the ability to fully decouple [Akka.Cluster.Sharding](http://getakka.net/articles/clustering/cluster-sharding.html) from Akka.Persistence and instead run it on top of [Akka.Cluster.DistributedData, our library for creating eventually consistent replicated data structures on top of Akka.Cluster](http://getakka.net/articles/clustering/distributed-data.html).

Beginning in Akka.NET 1.3.3, you can set the following HOCON configuration option to have the `ShardingCoordinator` replicate its shard placement state using DData instead of persisting it to storage via Akka.Persistence:

```
akka.cluster.sharding.state-store-mode = ddata
```

This setting only affects how Akka.Cluster.Sharding's internal state is managed. If you're using Akka.Persistence with your own entity actors inside Akka.Cluster.Sharding, this change will have no impact on them.

**Updates and bugfixes**:
* [Added `Cluster.JoinAsync` and `Clutser.JoinSeedNodesAsync` methods](https://github.com/akkadotnet/akka.net/pull/3196)
* [Updated Akka.Serialization.Hyperion to Hyperion v0.9.7](https://github.com/akkadotnet/akka.net/pull/3279) - see [Hyperion v0.9.7 release notes here](https://github.com/akkadotnet/Hyperion/releases/tag/v0.9.7).
* [Fixed: A Source.SplitAfter Akka example extra output](https://github.com/akkadotnet/akka.net/issues/3222)
* [Fixed: Udp.Received give incorrect ByteString when client send several packets at once](https://github.com/akkadotnet/akka.net/issues/3210)
* [Fixed: TcpOutgoingConnection does not dispose properly - memory leak](https://github.com/akkadotnet/akka.net/issues/3211)
* [Fixed: Akka.IO & WSAEWOULDBLOCK socket error](https://github.com/akkadotnet/akka.net/issues/3188)
* [Fixed: Sharding-RegionProxyTerminated fix](https://github.com/akkadotnet/akka.net/pull/3192)
* [Fixed: Excessive rebalance in LeastShardAllocationStrategy](https://github.com/akkadotnet/akka.net/pull/3191)
* [Fixed: Persistence - fix double return of recovery permit](https://github.com/akkadotnet/akka.net/pull/3201)
* [Change: Changed Akka.IO configured buffer-size to 512B](https://github.com/akkadotnet/akka.net/pull/3176)
* [Change: Added human-friendly error for failed MNTK discovery](https://github.com/akkadotnet/akka.net/pull/3198)

You can [see the full changeset for Akka.NET 1.3.3 here](https://github.com/akkadotnet/akka.net/milestone/21).

| COMMITS | LOC+ | LOC- | AUTHOR |        
| --- | --- | --- | --- |                 
| 17 | 2094 | 1389 | Marc Piechura |      
| 13 | 5426 | 2827 | Bartosz Sypytkowski |
| 12 | 444 | 815 | Aaron Stannard |       
| 11 | 346 | 217 | ravengerUA |           
| 3 | 90 | 28 | zbynek001 |               
| 3 | 78 | 84 | Maxim Cherednik |         
| 2 | 445 | 1 | Vasily Kirichenko |       
| 2 | 22 | 11 | Ismael Hamed |            
| 2 | 11 | 9 | Nicola Sanitate |          
| 1 | 9 | 10 | mrrd |                     
| 1 | 7 | 2 | Richard Dobson |            
| 1 | 33 | 7 | Ivars Auzins |             
| 1 | 30 | 11 | Will |                    
| 1 | 3 | 3 | HaniOB |                    
| 1 | 11 | 199 | Jon Galloway |           
| 1 | 1 | 1 | Sam Neirinck |              
| 1 | 1 | 1 | Irvin Dominin |             

#### 1.3.2 October 20 2017 ####
**Maintenance Release for Akka.NET 1.3**

**Updates and bugfixes**:
- Bugfix: Akka incorrectly schedules continuations after .Ask, causing deadlocks and/or delays
- Bugfix: ByteString.ToString is sometimes broken for Unicode encoding
- Bugfix: ClusterShardingMessageSerializer Exception after upgrade from 1.2.0 to 1.3.1
- Bugfix: Fix an inconstant ToString on ConsistentRoutee when the node is remote vs. local
- Various documentation fixes
- Akka.Streams: Implement MergePrioritized
- Akka.Streams: Implement Restart Flow/Source/Sink
- Akka.TestKit.Xunit: updated `xunit` dependency to 2.3.0 stable.
- Akka.Cluster.TestKit: removed dependency on Akka.Tests.Shared.Internals

| COMMITS | LOC+ | LOC- | AUTHOR |
| --- | --- | --- | --- |
| 9 | 137 | 59 | Aaron Stannard |
| 8 | 2713 | 997 | Alex Valuyskiy |
| 3 | 486 | 95 | Bartosz Sypytkowski |
| 3 | 12 | 12 | Sebastien Bacquet |
| 2 | 33 | 7 | ravengerUA |
| 2 | 184 | 102 | Arjen Smits |
| 1 | 71 | 7 | Adam Friedman |
| 1 | 7 | 4 | Sam Neirinck |
| 1 | 604 | 481 | zbynek001 |
| 1 | 6 | 6 | Kenneth Ito |
| 1 | 42 | 3 | Lukas Rieger |
| 1 | 40 | 2 | Joshua Benjamin |
| 1 | 4 | 5 | derrickcrowne |
| 1 | 3 | 2 | Mikhail Moussikhine |
| 1 | 20 | 0 | Arturo Sevilla |
| 1 | 2 | 0 | Paweł Bańka |
| 1 | 17 | 11 | planerist |
| 1 | 1 | 4 | lesscode |



You can [view the full v1.3.2 change set here](https://github.com/akkadotnet/akka.net/milestone/20).

#### 1.3.1 September 5 2017 ####
**Maintenance Release for Akka.NET 1.3**

**Updates and bugfixes**:

- Bugfix: Hyperion NuGet package restore creating duplicate assemblies for the same version inside Akka
- Various documentation fixes and updates
- Bugfix: issue where data sent via UDP when `ByteString` payload had buffers with length more than 1, `UdpSender` only wrote the first part of the buffers and dropped the rest.
- Bugfix: Akka.IO.Tcp failed to write some outgoing messages.
- Improved support for OSX & Rider
- Bugfix: Akka.Persistence support for `SerializerWithStringManifest` required by Akka.Cluster.Sharding and Akka.Cluster.Tools
	- Akka.Persistence.Sqlite and Akka.Persistence.SqlServer were unable to support `SerializerWithStringManifest`, so using Akka.Cluster.Sharding with Sql plugins would not work.
- Bugfix: Akka.Streams generic type parameters of the flow returned from current implementation of Bidiflow's JoinMat method were incorrect.
- Bugfix: `PersistenceMessageSerializer` was failing with the wrong exception when a non-supported type was provided.

**Akka.Persistence backwards compability warning**:

- Akka.Persistence.Sql introduces an additional field to the schema used by Sql-based plugins to allow for the use of `SerializerWithStringManifest` called `serializer_id`.  It requires any previous Sql schema to be updated to have this field.  Details are included in the Akka.Persistence.Sqlite plugin README.md file.  Users of the Akka.Persistence.Sqlite plugin must alter their existing databases to add the field `serializer_id int (4)`:

```
ALTER TABLE {your_event_journal_table_name} ADD COLUMN `serializer_id` INTEGER ( 4 )
ALTER TABLE {your_snapshot_table_name} ADD COLUMN `serializer_id` INTEGER ( 4 )
```

[See the full set of Akka.NET 1.3.1 fixes here](https://github.com/akkadotnet/akka.net/milestone/19).

#### 1.3.0 August 11 2017 ####
**Feature Release for Akka.NET**
Akka.NET 1.3.0 is a major feature release that introduces the significant changes to Akka.NET and its runtime.

**.NET Core and .NET Standard 1.6 Support**
This release introduces support for .NET Standard 1.6 for our core libraries and .NET Core 1.1 for the MultiNode Test Runner standalone executable. All packages for Akka.NET are dual-released under both .NET 4.5 and .NET Standard 1.6.

As a side note: Akka.NET on .NET 4.5 is not wire compatible with Akka.NET on .NET Core; this is due to fundamental changes made to the base types in the CLR on .NET Core. It's a common problem facing many different serializers and networking libraries in .NET at the moment. You can use a X-plat serializer we've developed here: https://github.com/akkadotnet/akka.net/pull/2947 - please comment on that thread if you're considering building hybrid .NET and .NET Core clusters.

**Akka.Persistence Released to Market**
Akka.Persistence has graduated from beta status to stable modules and its interfaces are now considered to be stable. We'll begin updating all of the Akka.Persistence plugins to stable and to add .NET Standard / .NET 4.5 support to each of them as well following this patch.

**DocFx-based Documentation Site**
Documentation is now generated using DocFx and compiled from within the Akka.NET project rather than a separate documentation repository. 

**API Changes**
This release does **not** maintain wire format compatibility with the previous release (v1.2.3) inside Akka.Remote; primarily this is due to having to upgrade from Google Protobuf2 to Protobuf3 in order to add .NET Standard support, but we've also taken the liberty of making other serialization improvements while we're at it. So be advised that during an upgrade from 1.2.* to 1.3.* there will be periods of network disruption between nodes using different versions of the service.

**Akka.Remote Performance Improvements**
Akka.Remote's throughput has been significantly increased.

[See the full set of Akka.NET 1.3.0 fixes here](https://github.com/akkadotnet/akka.net/milestone/14).

| COMMITS | LOC+ | LOC- | AUTHOR |
| --- | --- | --- | --- |
| 64 | 7109 | 2670 | Marc Piechura |
| 61 | 2420 | 6703 | Nick Chamberlain |
| 46 | 2316 | 10066 | Aaron Stannard |
| 42 | 56428 | 85473 | Alex Valuyskiy |
| 32 | 7924 | 9483 | ravengerUA |
| 31 | 17284 | 13592 | Bartosz Sypytkowski |
| 25 | 2527 | 1124 | Gregorius Soedharmo |
| 21 | 7810 | 1688 | zbynek001 |
| 11 | 1932 | 2167 | Sean Gilliam |
| 9 | 946 | 219 | Arjen Smits |
| 4 | 679 | 105 | alexvaluyskiy |
| 4 | 344 | 6 | Lealand Vettleson |
| 4 | 1644 | 2210 | Arkatufus |
| 3 | 32 | 6 | Lukas Rieger |
| 3 | 153 | 17 | Quartus Dev |
| 2 | 8 | 11 | Paweł Bańka |
| 2 | 4866 | 12678 | olegz |
| 2 | 1148 | 176 | Ismael Hamed |
| 1 | 62 | 5 | Mikhail Kantarovskiy |
| 1 | 4 | 2 | tstojecki |
| 1 | 22 | 2 | Maxim Cherednik |
| 1 | 1 | 1 | Sean Killeen |

#### 1.2.3 July 07 2017 ####
**Maintenance Release for Akka.NET 1.2**

Resolves a bug introduced in Akka.NET 1.2.2 that caused Akka.Remote to not terminate properly under some conditions during `ActorSystem.Terminate`.

[See the full set of Akka.NET 1.2.3 fixes here](https://github.com/akkadotnet/akka.net/milestone/18).

| COMMITS | LOC+ | LOC- | AUTHOR |
| --- | --- | --- | --- |
| 3 | 46 | 63 | Aaron Stannard |

#### 1.2.2 June 28 2017 ####
**Maintenance Release for Akka.NET 1.2**

Finally, fully resolves issues related to Akka.Cluster nodes not being able to cleanly leave or join a cluster after a period of network instability. Also includes some minor fixes for clustered routers and Akka.Persistence.

[See the full set of Akka.NET 1.2.2 fixes here](https://github.com/akkadotnet/akka.net/milestone/16).

| COMMITS | LOC+ | LOC- | AUTHOR |
| --- | --- | --- | --- |
| 13 | 589 | 52 | Aaron Stannard |

#### 1.2.1 June 22 2017 ####
**Maintenance Release for Akka.NET 1.2**

Resolves issues related to Akka.Cluster nodes not being able to cleanly leave or join a cluster after a period of network instability.

[See the full set of Akka.NET 1.2.1 fixes here](https://github.com/akkadotnet/akka.net/milestone/14).

| COMMITS | LOC+ | LOC- | AUTHOR |
| --- | --- | --- | --- |
| 15 | 1362 | 753 | alexvaluyskiy |
| 7 | 635 | 1487 | ravengerUA |
| 7 | 1966 | 764 | Nick Chamberlain |
| 4 | 420 | 345 | Aaron Stannard |
| 3 | 18715 | 999 | Alex Valuyskiy |
| 2 | 1943 | 3492 | Sean Gilliam |
| 2 | 104 | 24 | Jaskula Tomasz |
| 1 | 6 | 10 | Szer |
| 1 | 20 | 25 | Lealand Vettleson |

#### 1.2.0 April 11 2017 ####
**Feature Release for Akka.NET**
Akka.NET 1.2 is a major feature release that introduces the following major changes:

**Akka.Remote now uses [DotNetty](https://github.com/azure/dotnetty) for its transport layer**
The biggest change for 1.2 is the removal of Helios 2.0 as the default transport and the introduction of DotNetty. The new DotNetty transport is fully backwards compatible with the Helios 1.4 and 2.* transports, so you should be able to upgrade from any Akka.NET 1.* application to 1.2 without any downtime. All of the `helios.tcp` HOCON is also supported by the DotNetty transport, so none of that needs to updated for the DotNetty transport to work out of the box.

In addition, the DotNetty transport supports TLS, which can be enabled via the following HOCON:

```
akka {
  loglevel = DEBUG
  actor {
    provider = Akka.Remote.RemoteActorRefProvider,Akka.Remote
  }
  remote {
    dot-netty.tcp {
      port = 0
      hostname = 127.0.0.1
      enable-ssl = true
      log-transport = true
      ssl {
        suppress-validation = true
        certificate {
          # valid ssl certificate must be installed on both hosts
          path = "<valid certificate path>" 
          password = "<certificate password>"
          # flags is optional: defaults to "default-flag-set" key storage flag
          # other available storage flags:
          #   exportable | machine-key-set | persist-key-set | user-key-set | user-protected
          flags = [ "default-flag-set" ] 
        }
      }
    }
  }
}
```

You can [read more about Akka.Remote's TLS support here](http://getakka.net/docs/remoting/security#akka-remote-with-tls-transport-layer-security-).

See [the complete DotNetty transport HOCON here](https://github.com/akkadotnet/akka.net/blob/dev/src/core/Akka.Remote/Configuration/Remote.conf#L318).

**Akka.Streams and Akka.Cluster.Tools RTMed**
Akka.Streams and Akka.Cluster.Tools have graduated from beta status to stable modules and their interfaces are now considered to be stable.

**CoordinatedShutdown**
One of the major improvements in Akka.NET 1.2 is the addition of the new `CoordinatedShutdown` plugin, which is designed to make it easier for nodes that are running Akka.Cluster to automatically exit a cluster gracefully whenever `ActorSystem.Terminate` is called or when the process the node is running in attempts to exit. `CoordinatedShutdown` is fully extensible and can be used to schedule custom shutdown operations as part of `ActorSystem` termination.

You can [read more about how to use `CoordinatedShutdown` here](http://getakka.net/docs/working-with-actors/coordinated-shutdown).

**Additional Changes**
In addition to the above changes, there have been a large number of performance improvements, bug fixes, and documentation improvements made to Akka.NET in 1.2. [Read the full list of changes in Akka.NET 1.2 here](https://github.com/akkadotnet/akka.net/milestone/13).

| COMMITS | LOC+ | LOC- | AUTHOR |
| --- | --- | --- | --- |
| 17 | 4840 | 4460 | Alex Valuyskiy |
| 16 | 4046 | 1144 | Aaron Stannard |
| 12 | 8591 | 2984 | Sean Gilliam |
| 6 | 971 | 1300 | Sergey |
| 5 | 6787 | 2073 | Bartosz Sypytkowski |
| 4 | 6461 | 8403 | Arjen Smits |
| 4 | 333 | 125 | ravengerUA |
| 3 | 71 | 65 | Marc Piechura |
| 3 | 300 | 24 | Nick Chamberlain |
| 2 | 79 | 40 | Maxim Salamatko |
| 2 | 305 | 20 | Ismael Hamed |
| 1 | 136 | 12 | Sergey Kostrukov |
| 1 | 1015 | 45 | Lukas Rieger |
| 1 | 1 | 0 | siudeks |

#### 1.1.3 January 22 2017 ####
**Maintenance release for Akka.NET v1.1**

Akka.NET v1.1.3 features some new libraries and an enormous number of bug fixes.

**Akka.DistributedData Beta**
First, we've introduced an alpha of a new module intended for use with Akka.Cluster: Akka.DistributedData. The goal of this library is to make it possible to concurrently read and write replicated copies of the same entity across different nodes in the cluster using conflict-free replicated data types, often referred to as "CRDTs." These replicas can eventually be merged together in a fully consistent manner and are excellent choices for applications that require a high level of availability and partition tolerance.

The library is still a bit of a work in progress at the moment, but you are free to use it via the following command:

```
PS> Install-Package Akka.DistributedData -pre
```

**Akka.Serialization.Wire Deprecated; Replaced with Akka.Serialization.Hyperion**
Wire recently changed its license to GPLv3, which is a poor fit for a technology like Akka.NET. Therefore, our default serializer beginning in Akka.NET 1.5 will be [Hyperion](https://github.com/akkadotnet/Hyperion) instead. You can see how to set it up here: http://getakka.net/docs/Serialization#how-to-setup-hyperion-as-default-serializer

**Other bug fixes, performance improvements, and changes**
You can [see the full list of changes in Akka.NET 1.1.3 here](https://github.com/akkadotnet/akka.net/milestone/12).

| COMMITS | LOC+ | LOC- | AUTHOR |
| --- | --- | --- | --- |
| 19 | 878 | 228 | Aaron Stannard |
| 10 | 41654 | 3428 | Sean Gilliam |
| 5 | 11983 | 4543 | Marc Piechura |
| 4 | 37 | 33 | Arjen Smits |
| 4 | 12742 | 300 | Bartosz Sypytkowski |
| 3 | 144 | 74 | Max |
| 2 | 99 | 8 | ZigMeowNyan |
| 2 | 7 | 7 | zbynek001 |
| 2 | 4 | 2 | Andrey Leskov |
| 2 | 225 | 767 | Alex Valuyskiy |
| 2 | 212 | 8 | Gordey Doronin |
| 1 | 8 | 499 | Sean Farrow |
| 1 | 5 | 5 | tomanekt |
| 1 | 4 | 2 | Andrew Young |
| 1 | 3 | 2 | boriskreminskimoldev |
| 1 | 28 | 3 | Roman Eisendle |
| 1 | 24 | 36 | Maxim Salamatko |
| 1 | 2 | 2 | Jeff |
| 1 | 190 | 38 | Sergey |
| 1 | 15 | 9 | voltcode |
| 1 | 12 | 2 | Alexander Pantyukhin |
| 1 | 107 | 0 | Mikhail Kantarovskiy |
| 1 | 101 | 0 | derrickcrowne |

#### 1.1.2 September 21 2016 ####
**Maintenance release for Akka.NET v1.1**

Akka.NET 1.1.2 introduces some exciting developments for Akka.NET users.

**Mono Support and Improved IPV4/6 Configuration**
First, Akka.NET 1.1.2 is the first release of Akka.NET to be production-certified for Mono. We've made some changes to Akka.Remote, in particular, to design it to work within some of the confines of Mono 4.4.2. For instance, we now support the following HOCON configuration value for the default Helios TCP transport:

```
 helios.tcp {
	  # Omitted for brevity
      transport-protocol = tcp

      port = 2552

      hostname = ""

	  public-hostname = ""

	  dns-use-ipv6 = false
	  enforce-ip-family = false
}
```

`helios.tcp.enforce-ip-family` is a new setting added to the `helios.tcp` transport designed to allow Akka.Remote to function in environments that don't support IPV6. This includes Mono 4.4.2, Windows Azure WebApps, and possibly others. When this setting is turned on and `dns-use-ipv6 = false`, all sockets will be forced to use IPV4 only instead of dual mode. If this setting is turned on and `dns-use-ipv6 = true`, all sockets opened by the Helios transport will be forced to use IPV6 instead of dual-mode.

Currently, as of Mono 4.4.2, this setting is turned on by default. Mono 4.6, when it's released, will allow dual-mode to work consistently again in the future.

We run the entire Akka.NET test suite on Mono and all modules pass.

**Akka.Cluster Downing Providers**
We've added a new feature to Akka.Cluster known as a "downing provider" - this is a pluggable strategy that you can configure via HOCON to specify how nodes in your Akka.NET cluster may automatically mark unreachable nodes as down.

Out of the box Akka.Cluster only provides the default "auto-down" strategy that's been included as part of Akka.Cluster in the past. However, you can now subclass the `Akka.Cluster.IDowningProvider` interface to implement your own strategies, which you can then load through HOCON:

```
# i.e.: akka.cluster.downing-provider-class = "Akka.Cluster.Tests.FailingDowningProvider, Akka.Cluster.Tests"
akka.cluster.downing-provider-class = "Fully-qualified-type-name, Assembly"
```

**Other Fixes**
We've also made significant improvements to the Akka.NET scheduler, more than doubling its performance and an significantly decreasing its memory allocation and garbage collection; updated Akka.Streams; fixed bugs in Akka.Cluster routers; and more. You [can read the full list of changes in 1.1.2 here](https://github.com/akkadotnet/akka.net/milestone/11).

| COMMITS | LOC+ | LOC- | AUTHOR |
| --- | --- | --- | --- |
| 16 | 3913 | 1440 | ravengerUA |
| 9 | 2323 | 467 | Aaron Stannard |
| 9 | 12568 | 2865 | Marc Piechura |
| 4 | 12 | 5 | Michael Kantarovsky |
| 3 | 381 | 196 | Bartosz Sypytkowski |
| 2 | 99 | 0 | rogeralsing |
| 2 | 359 | 17 | Chris Constantin |
| 2 | 29 | 6 | Denys Zhuravel |
| 2 | 11 | 11 | Ismael Hamed |
| 1 | 74 | 25 | mrrd |
| 1 | 5 | 2 | Szymon Kulec |
| 1 | 48 | 65 | alexpantyukhin |
| 1 | 3 | 2 | Tamas Vajk |
| 1 | 2 | 0 | Julien Adam |
| 1 | 121 | 26 | andrey.leskov |
| 1 | 1020 | 458 | Sean Gilliam |
| 1 | 1 | 1 | Maciej Misztal |

#### 1.1.1 July 15 2016 ####
**Maintenance release for Akka.NET v1.1**

Akka.NET 1.1.1 addresses a number of bugs and issues reported by end users who made the upgrade from Akka.NET 1.0.* to Akka.NET 1.1. 

**DNS improvements**
The biggest set of fixes included in Akka.NET 1.1.1 deal with how the Helios transport treats IPV6 addresses and performs DNS resolution. In Akka.NET 1.0.* Helios only supported IPV4 addresses and would use that as the default for DNS. In Akka.NET 1.1 we upgraded to using Helios 2.1, which supports both IPV6 and IPV4, but *changed the default DNS resolution strategy to use IPV6.* This caused some breakages for users who were using the `public-hostname` setting inside Helios in combination with a `hostname` value that used an IPV4 address.

This is now fixed - Akka.NET 1.1.1 uses Helios 2.1.2 which defaults back to an IPV4 DNS resolution strategy for both inbound and outbound connections. We've also fixed the way we encode and format IPV6 addresses into `ActorPath` and `Address` string representations (although we [still have an issue with parsing IPV6 from HOCON](https://github.com/akkadotnet/akka.net/issues/2187).)

If you need to use IPV6 for DNS resolution, you can enable it by changing the following setting:

`akka.remote.helios.tcp.dns-use-ipv6 = true`

You can [see the full list of Akka.NET 1.1.1 changes here](https://github.com/akkadotnet/akka.net/milestone/9).

#### 1.1.0 July 05 2016 ####
**Feature Release for Akka.NET**

In Akka.NET 1.1 we introduce the following major changes:

* Akka.Cluster is no longer in beta; it is released as a fully stable module with a frozen API that is ready for production use.
* Akka.Remote now has a new Helios 2.1 transport that is up to 5x faster than the previous implementation and with tremendously lower memory consumption.
* The actor mailbox system has been replaced with the `MailboxType` system, which standardizes all mailbox implementations on a common core and instead allows for pluggable `IMessageQueue` implementations. This will make it easier to develop user-defined mailboxes and also has the added benefit of reducing all actor memory footprints by 34%.
* The entire router system has been updated, including support for new "controller" actors that can be used to adjust a router's routing table in accordance to external events (i.e. a router that adjusts whom it routes to based on CPU utilization, which will be implemented in Akka.Cluster.Metrics).

[Full list of Akka.NET 1.1 fixes and changes](https://github.com/akkadotnet/akka.net/milestone/6)

**API Changes**
There have been a couple of important API changes which will affect end-users upgrading from Akka.NET versions 1.0.*.

First breaking change deals with the `PriorityMailbox` base class, used by developers who need to prioritize specific message types ahead of others.

All user-defined instances of this type must now include the following constructor in order to work (using an example from Akka.NET itself:)

```csharp
public class IntPriorityMailbox : UnboundedPriorityMailbox
{
    protected override int PriorityGenerator(object message)
    {
        return message as int? ?? Int32.MaxValue;
    }

    public IntPriorityMailbox(Settings settings, Config config) : base(settings, config)
    {
    }
}
```

There must be a `MyMailboxType(Settings settings, Config config)` constructor on all custom mailbox types going forward, or a `ConfigurationException` will be thrown when trying to instantiate an actor who uses the mailbox type.

Second breaking change deals with Akka.Cluster itself. In the past you could access all manner of data from the `ClusterReadView` class (accessed via the `Cluster.ReadView` property) - such as the addresses of all other members, who the current leader was, and so forth.

Going forward `ClusterReadView` is now marked as `internal`, but if you need access to any of this data you can access the `Cluster.State` property, which will return a [`CurrentClusterState`](http://api.getakka.net/docs/stable/html/CFFD0D89.htm) object. This contains most of the same information that was previously available on `ClusterReadView`.

**Akka.Streams**
Another major part of Akka.NET 1.1 is the introduction of [Akka.Streams](http://getakka.net/docs/streams/introduction), a powerful library with a Domain-Specific Language (DSL) that allows you to compose Akka.NET actors and workflows into streams of events and messages. 

As of 1.1 Akka.Streams is now available as a beta module on NuGet.

We highly recommend that you read the [Akka.Streams Quick Start Guide for Akka.NET](http://getakka.net/docs/streams/quickstart) as a place to get started.

**Akka.Persistence.Query**
A second beta module is also now available as part of Akka.NET 1.1, Akka.Persistence.Query - this module is built on top of Akka.Streams and Akka.Persistence and allows users to query ranges of information directly from their underlying Akka.Persistence stores for more powerful types of reads, aggregations, and more.

Akka.Persistence.Query is available for all SQL implementations of Akka.Persistence and will be added to our other Akka.Persistence plugins shortly thereafter.

**Thank you!**
Thanks for all of your patience and support as we worked to deliver this to you - it's been a tremendous amount of work but we really appreciate the help of all of the bug reports, Gitter questions, StackOverflow questions, and testing that our users have done on Akka.NET and specifically, Akka.Cluster over the past two years. We couldn't have done this without you.

23 contributors since release v1.0.8

| COMMITS | LOC+ | LOC- | AUTHOR |
| --- | --- | --- | --- |
| 133 | 38124 | 7835 | Silv3rcircl3 |
| 112 | 25826 | 10493 | Chris Constantin |
| 70 | 45449 | 11556 | Bartosz Sypytkowski |
| 44 | 22804 | 13971 | ravengerUA |
| 40 | 9811 | 6396 | Aaron Stannard |
| 12 | 9539 | 6619 | Marc Piechura |
| 6 | 1692 | 959 | Sean Gilliam |
| 4 | 448 | 0 | alexpantyukhin |
| 3 | 772 | 4 | maxim.salamatko |
| 3 | 3 | 382 | Danthar |
| 2 | 40 | 46 | Vagif Abilov |
| 1 | 91 | 103 | rogeralsing |
| 1 | 3 | 3 | Jeff Cyr |
| 1 | 219 | 44 | Michael Kantarovsky |
| 1 | 2 | 1 | Juergen Hoetzel |
| 1 | 19 | 8 | tstojecki |
| 1 | 187 | 2 | Bart de Boer |
| 1 | 178 | 0 | Willem Meints |
| 1 | 17 | 1 | Kamil Wojciechowski |
| 1 | 120 | 7 | JeffCyr |
| 1 | 11 | 7 | corneliutusnea |
| 1 | 1 | 1 | Tamas Vajk |
| 1 | 0 | 64 | annymsMthd |


#### 1.0.8 April 26 2016 ####
**Maintenance release for Akka.NET v1.0.7**

Fixes an issue with the 1.0.7 release where the default settings for Akka.Persistence changed and caused potential breaking changes for Akka.Persistence users. Those changes have been reverted back to the same values as previous versions.

General fixes:
* [Recovered default journal & snapshot store to default config](https://github.com/akkadotnet/akka.net/pull/1864)
* [EndpointRegistry fixes](https://github.com/akkadotnet/akka.net/pull/1862)
* [eliminated allocations with StandardOutWriter](https://github.com/akkadotnet/akka.net/pull/1881)
* [ClusterSingletonManager - settings update](https://github.com/akkadotnet/akka.net/pull/1878)
* [Implement spec for standard mailbox combinations in Akka.NET](https://github.com/akkadotnet/akka.net/pull/1897)

**Commit Stats for v1.0.8**
| COMMITS | LOC+ | LOC- | AUTHOR |
| --- | --- | --- | --- |
| 4 | 240 | 59 | Aaron Stannard |
| 3 | 268 | 1 | Danthar |
| 3 | 189 | 2810 | Silv3rcircl3 |
| 2 | 204 | 4 | Willem Meints |
| 2 | 161 | 108 | Bartosz Sypytkowski |
| 2 | 101 | 24 | Sean Gilliam |
| 1 | 25 | 16 | zbynek001 |

#### 1.0.7 April 4 2016 ####
**Maintenance release for Akka.NET v1.0.6**
The biggest changes in Akka.NET 1.0.7 have been made to Akka.Persistence, which is now designed to match the final stable release version in JVM Akka 2.4. Akka.Persistence is on-target to exit beta and become a fully mature module as of Akka.NET 1.5, due in May/June timeframe.

A quick note about 1.5 - JSON.NET will be replaced by Wire as the default serializer going forward, so if you want to be forward-compatible with 1.5 you will need to switch to using Wire today. [Learn how to switch to using Wire as the default Akka.NET serializer](http://getakka.net/docs/Serialization#how-to-setup-wire-as-default-serializer).

If you install 1.0.7 you may see the following warning appear:

> NewtonSoftJsonSerializer has been detected as a default serializer. 
> It will be obsoleted in Akka.NET starting from version 1.5 in the favor of Wire
for more info visit: http://getakka.net/docs/Serialization#how-to-setup-wire-as-default-serializer
> If you want to suppress this message set HOCON `{configPath}` config flag to on.

This release also fixes some issues with the Cluster.Tools and Cluster.Sharding NuGet packages, which weren't versioned correctly in previous releases.

**Fixes & Changes - Akka.NET Core**
* [https://github.com/akkadotnet/akka.net/pull/1667](https://github.com/akkadotnet/akka.net/pull/1667)
* [Akka IO: ByteIterator and ByteStringbuilder bug fixes](https://github.com/akkadotnet/akka.net/pull/1682)
* [Hocon Tripple quoted text - Fixes #1687](https://github.com/akkadotnet/akka.net/pull/1689)
* [Downgrade System.Collections.Immutable to 1.1.36](https://github.com/akkadotnet/akka.net/issues/1698)
* [Unify immutable collections](https://github.com/akkadotnet/akka.net/issues/1676) - Akka.NET core now depends on System.Collections.Immutable.
* [#1694 Added safe check in InboxActor when receive timeout is already expired](https://github.com/akkadotnet/akka.net/pull/1702)
* [Bugfix: DeadLetter filter with Type parameter should call IsInstanceOfType with the correct argument](https://github.com/akkadotnet/akka.net/pull/1707)
* [Akka.IO bind failed must notify bindCommander of failure](https://github.com/akkadotnet/akka.net/pull/1729)
* [ReceiveActor: Replaced Receive(Func<T, Task> handler) by ReceiveAsync(...) ](https://github.com/akkadotnet/akka.net/pull/1747)
* [External ActorSystem for Testkit event filters. ](https://github.com/akkadotnet/akka.net/pull/1753)
* [Fixed the ScatterGatherFirstCompleted router logic](https://github.com/akkadotnet/akka.net/pull/1769)
* [Issue #1766 - Lazy evaluation of ChildrenContainer.Children and ChildrenContainer.Stats](https://github.com/akkadotnet/akka.net/pull/1772)
* [[Dispatch] Support for 'mailbox-requirement' and 'mailbox-type' in dispatcher config](https://github.com/akkadotnet/akka.net/pull/1773)
* [Fixed within timeout for routers in default configuration](https://github.com/akkadotnet/akka.net/pull/1787)
* [Default MailboxType optimization](https://github.com/akkadotnet/akka.net/pull/1789)
* [Warning about JSON.NET obsolete in v1.5](https://github.com/akkadotnet/akka.net/pull/1811)
* [Issue #1828 Implemented NobodySurrogate](https://github.com/akkadotnet/akka.net/pull/1829)

**Fixes & Changes - Akka.Remote, Akka.Cluster, Et al**
* [Add the default cluster singleton config as a top-level fallback.](https://github.com/akkadotnet/akka.net/pull/1665)
* [Change ShardState to a class](https://github.com/akkadotnet/akka.net/pull/1677)
* [Cluster.Sharding: Take snapshots when configured](https://github.com/akkadotnet/akka.net/pull/1678)
* [added remote metrics](https://github.com/akkadotnet/akka.net/pull/1722)
* [Added a new argument to the MultiNodeTestRunner to filter specs](https://github.com/akkadotnet/akka.net/pull/1737)
* [close #1758 made Akka.Cluster.Tools and Akka.Cluster.Sharding use correct assembly version info and nuget dependencies](https://github.com/akkadotnet/akka.net/pull/1767)
* [Akka.Remote EndpointWriter backoff bugfix](https://github.com/akkadotnet/akka.net/pull/1777)
* [Akka.Cluster.TestKit (internal use only)](https://github.com/akkadotnet/akka.net/pull/1782)
* [Cluster.Tools.Singleton: Member.UpNumber fix](https://github.com/akkadotnet/akka.net/pull/1799)

**Fixes & Changes - Akka.Persistence**
* [Made JournalEntry.Payload an object and AtLeastOnceDeliverySemantic public](https://github.com/akkadotnet/akka.net/pull/1684)
* [Akka.Persistence - update code base to akka JVM v2.4](https://github.com/akkadotnet/akka.net/pull/1717)
* [Ensure internal stash is unstashed on writes after recovery](https://github.com/akkadotnet/akka.net/pull/1756)
* [Wrap user stash to avoid confusion between PersistentActor.UnstashAll and PersistentActor.Stash.UnstashAll](https://github.com/akkadotnet/akka.net/pull/1757)
* [Fixes initialization of LocalSnapshotStore directory](https://github.com/akkadotnet/akka.net/pull/1761)
* [Fixed global ActorContext in SqlJournal](https://github.com/akkadotnet/akka.net/pull/1760)

**Commit Stats for v1.0.7**

| COMMITS | LOC+ | LOC- | AUTHOR |
| --- | --- | --- | --- |
| 12 | 1718 | 2213 | Aaron Stannard |
| 11 | 2187 | 2167 | Silv3rcircl3 |
| 7 | 433 | 75 | JeffCyr |
| 6 | 2 | 1127 | Danthar |
| 6 | 10383 | 3054 | Chris Constantin |
| 3 | 510 | 25 | maxim.salamatko |
| 3 | 5 | 3 | Christopher Martin |
| 2 | 53 | 65 | rogeralsing |
| 2 | 50 | 1 | mukulsinghsaini |
| 2 | 2738 | 2035 | Sean Gilliam |
| 2 | 25 | 4 | Bartosz Sypytkowski |
| 2 | 2 | 2 | utcnow |
| 2 | 14 | 13 | zbynek001 |
| 2 | 130 | 126 | annymsMthd |
| 1 | 58 | 0 | Denis Kostikov |
| 1 | 48 | 43 | voltcode |
| 1 | 213 | 66 | Alex Koshelev |
| 1 | 2 | 2 | Tamas Vajk |
| 1 | 2 | 2 | Marc Piechura |
| 1 | 2 | 1 | Juergen Hoetzel |
| 1 | 19 | 8 | tstojecki |
| 1 | 13 | 13 | Willie Ferguson |
| 1 | 1 | 1 | ravengerUA |

#### 1.0.6 January 18 2016 ####
**Maintenance release for Akka.NET v1.0.5**
This patch consists of many bug fixes, performance improvements, as well as the addition of two brand new alpha modules for Akka.Cluster users.

**Akka.Cluster.Tools** and **Akka.Cluster.Sharding**
The biggest part of this release is the addition of [Akka.Cluster.Tools](http://getakka.net/docs/clustering/cluster-tools) and [Akka.Cluster.Sharding](http://getakka.net/docs/clustering/cluster-sharding), both of which are available now as pre-release packages on NuGet.

```
PM> Install-Package Akka.Cluster.Tools -pre
```
and

```
PM> Install-Package Akka.Cluster.Sharding -pre
```

Respectively, these two packages extend Akka.Cluster to do the following:

1. Distributed pub/sub (Akka.Cluster.Tools)
2. `ClusterClient` - subscribe to changes in cluster availability without actually being part of the cluster itself. (Akka.Cluster.Tools)
3. `ClusterSingleton` - guarantee a single instance of a specific actor throughout the cluster. (Akka.Cluster.Tools)
4. Sharding - partition data into durable stores (built on top of Akka.Persistence) in a manner that is fault-tolerant and recoverable across thecluster. (Akka.Cluster.Sharding)

Check out the documentation for more details!
* http://getakka.net/docs/clustering/cluster-tools
* http://getakka.net/docs/clustering/cluster-sharding

**Fixes & Changes - Akka.NET Core**
* [Fix incorrect serialization of Unicode characters in NewtonSoftJsonSerializer](https://github.com/akkadotnet/akka.net/pull/1508)
* [Fixed: Supervisorstrategy does not preserve stacktrace](https://github.com/akkadotnet/akka.net/issues/1499)
* [added initial performance specs using NBench](https://github.com/akkadotnet/akka.net/pull/1520)
* [Add wire back as contrib package + Serialization TestKit](https://github.com/akkadotnet/akka.net/pull/1503)
* [Implemented the RegisterOnTermination feature.](https://github.com/akkadotnet/akka.net/pull/1523)
* [Increased performance of DedicatedThreadPool](https://github.com/akkadotnet/akka.net/pull/1569)
* [#1605 updated Google.ProtocolBuffers to 2.4.1.555](https://github.com/akkadotnet/akka.net/pull/1634)
* [Clear current message - fixes #1609](https://github.com/akkadotnet/akka.net/pull/1613)
* [Rewrite of the AtomicReference ](https://github.com/akkadotnet/akka.net/pull/1615)
* [Implemented WhenTerminated and Terminate](https://github.com/akkadotnet/akka.net/pull/1614)
* [Implemented StartTime and Uptime](https://github.com/akkadotnet/akka.net/pull/1617)
* [API Diff with fixed Approval file](https://github.com/akkadotnet/akka.net/pull/1639)
* [Fixed: NullReferenceException in Akka.Util.Internal.Collections.ImmutableAvlTreeBase`2.RotateLeft](https://github.com/akkadotnet/akka.net/issues/1202)



**Fixes & Changes - Akka.Remote & Akka.Cluster**
It should be noted that we've improved the throughput from Akka.NET v1.0.5 to 1.0.6 by a factor of 8

* [Akka.Cluster.Tools & Akka.Cluster.Sharding with tests and examples](https://github.com/akkadotnet/akka.net/pull/1530)
* [Added UntrustedSpec](https://github.com/akkadotnet/akka.net/pull/1535)
* [Akka.Remote Performance - String.Format logging perf fix](https://github.com/akkadotnet/akka.net/pull/1540)
* [Remoting system upgrade](https://github.com/akkadotnet/akka.net/pull/1596)
* [PublicHostname defaults to IPAddress.Any when hostname is blank](https://github.com/akkadotnet/akka.net/pull/1621)
* [Removes code that overrides OFF log level with WARNING.](https://github.com/akkadotnet/akka.net/pull/1644)
* [fixes issue with Helios message ordering](https://github.com/akkadotnet/akka.net/pull/1638)
* [Fixed: Actor does not receive "Terminated" message if remoting is used and it is not monitored actor's parent](https://github.com/akkadotnet/akka.net/issues/1646)

**Fixes & Changes - Akka.Persistence**
* [Fixed racing conditions on sql-based snapshot stores](https://github.com/akkadotnet/akka.net/pull/1507)
* [Fix for race conditions in presistence plugins](https://github.com/akkadotnet/akka.net/pull/1543)
* [Fix #1522 Ensure extensions and persistence plugins are only registered/created once](https://github.com/akkadotnet/akka.net/pull/1648)

A special thanks to all of our contributors for making this happen!
18 contributors since release v1.0.5

| COMMITS | LOC+ | LOC- | AUTHOR |
| --- | --- | --- | --- |
| 22 | 3564 | 28087 | Aaron Stannard |
| 15 | 1710 | 1303 | rogeralsing |
| 6 | 569 | 95 | Silv3rcircl3 |
| 6 | 53594 | 4417 | Bartosz Sypytkowski |
| 5 | 1786 | 345 | Sean Gilliam |
| 3 | 786 | 159 | maxim.salamatko |
| 2 | 765 | 277 | JeffCyr |
| 2 | 44 | 53 | Chris Constantin |
| 2 | 14 | 2 | Simon Anderson |
| 1 | 84 | 4 | Bart de Boer |
| 1 | 6051 | 27 | danielmarbach |
| 1 | 6 | 2 | tstojecki |
| 1 | 3 | 5 | Ralf1108 |
| 1 | 27 | 0 | Andrew Skotzko |
| 1 | 2 | 2 | easuter |
| 1 | 2 | 1 | Danthar |
| 1 | 182 | 0 | derwasp |
| 1 | 179 | 0 | Onat Yiğit Mercan |

#### 1.0.5 December 3 2015 ####
**Maintenance release for Akka.NET v1.0.4**
This release is a collection of bug fixes, performance enhancements, and general improvements contributed by 29 individual contributors.

**Fixes & Changes - Akka.NET Core**
* [Bugfix: Make the Put on the SimpleDnsCache idempotent](https://github.com/akkadotnet/akka.net/commit/2ed1d574f76491707deac236db3fd7c1e5af5757)
* [Add CircuitBreaker Initial based on akka 2.0.5](https://github.com/akkadotnet/akka.net/commit/7e16834ef0ff8551cdd3530eacb1016d40cb1cb8)
* [Fix for receive timeout in async await actor](https://github.com/akkadotnet/akka.net/commit/6474bd7dc3d27756e255d12ef21f331108d9922d)
* [akka-io: fixed High CPU load using the Akka.IO TCP server](https://github.com/akkadotnet/akka.net/commit/4af2cfbcaafa33ea04a1a8b1aa6486e78bd6f821)
* [akka-io: Stop select loop on idle](https://github.com/akkadotnet/akka.net/commit/e545780d36cfb805b2014746a2e97006894c2e00)
* [Serialization fixes](https://github.com/akkadotnet/akka.net/commit/6385cc20a3d310efc0bb2f9e29710c5b7bceaa87)
* [Fix issue #1301 - inprecise resizing of resizable routers](https://github.com/akkadotnet/akka.net/commit/cf714333b25190249f01d79bad606d4ce5863e47)
* [Stashing now checks message equality by reference](https://github.com/akkadotnet/akka.net/commit/884330dfb5d69b523f25a59b98450322fe3b34f4)
* [rewrote ActorPath.TryParseAddrss to now test Uris by try / catch and use Uri.TryCreate instead](https://github.com/akkadotnet/akka.net/commit/8eaf32147a08f213db818bf19d74ed9d1aadaed2)
* [Port EventBusUnsubscribers](https://github.com/akkadotnet/akka.net/commit/bd91bcd50d918e5e8ee4b085e53d603cfd46c89a)
* [Add optional PipeTo completion handlers](https://github.com/akkadotnet/akka.net/commit/dfb7f61026d5d0b2d23efe1dd73af820f70a1d1c)
* [Akka context props output to Serilog](https://github.com/akkadotnet/akka.net/commit/409cd7f4ed0b285827b681685af59ec19c5a4b73)


**Fixes & Changes - Akka.Remote, Akka.Cluster**
* [MultiNode tests can now be skipped by specifying a SkipReason](https://github.com/akkadotnet/akka.net/commit/75f966cb7d2f2c0d859e0e3a90a38d251a10c5e5)
* [Akka.Remote: Discard msg if payload size > max allowed.](https://github.com/akkadotnet/akka.net/commit/05f57b9b1ff256145bc085f94d49a591e51e1304)
* [Throw `TypeLoadException` when an actor type or dependency cannot be found in a remote actor deploy scenario](https://github.com/akkadotnet/akka.net/commit/ffed3eb088bc00f90a5e4b7367d4598fda007401)
* [MultiNode Test Visualizer](https://github.com/akkadotnet/akka.net/commit/7706bb242719b7f7197058e89f8579af5b82dfc3)
* [Fix for Akka.Cluster.Routing.ClusterRouterGroupSettings Mono Linux issue](https://github.com/akkadotnet/akka.net/commit/dbbd2ac9b16772af8f8e35d3d1c8bf5dcf354f42)
* [Added RemoteDeploymentWatcher](https://github.com/akkadotnet/akka.net/commit/44c29ccefaeca0abdc4fd1f81daf1dc27a285f66)
* [Akka IO Transport: framing support](https://github.com/akkadotnet/akka.net/commit/60b5d2a318b485652e0888190aaa930fe43b1bbc)
* [#1443 fix for cluster shutdown](https://github.com/akkadotnet/akka.net/commit/941688aead57266b454b76530a7fb5446f68e15d)

**Fixes & Changes - Akka.Persistence**
* [Fixes the NullReferenceException in #1235 and appears to adhere to the practice of including an addres with the serialized binary.](https://github.com/akkadotnet/akka.net/commit/3df119ff614c3298299f863e18efd6e0fa848858)
* [Port Finite State Machine DSL to Akka.Persistence](https://github.com/akkadotnet/akka.net/commit/dce684d907df86f5039eb2ca20727ab48d4b218a)
* [Become and BecomeStacked for ReceivePersistentActor](https://github.com/akkadotnet/akka.net/commit/b11dafc86eb9284c2d515fd9da3599fe463a5681)
* [Persistent actor stops on recovery failures](https://github.com/akkadotnet/akka.net/commit/03105719a8866e8eadac268bc8f813e738f989b9)
* [Fixed: data races inside sql journal engine](https://github.com/akkadotnet/akka.net/commit/f088f0c681fdc7ba1b4eaf7f823c2a9535d3045d)
* [fix sqlite.conf and readme](https://github.com/akkadotnet/akka.net/commit/c7e925ba624eee7e386855251169aecbafd6ae7d)
* [#1416 created ReceiveActor implementation of AtLeastOnceDeliveryActor base class](https://github.com/akkadotnet/akka.net/commit/4d1d79b568bdae6565423c3ed914f8a9606dc0e8)

A special thanks to all of our contributors, organized below by the number of changes made:

23369 5258  18111 Aaron Stannard
18827 16329 2498  Bartosz Sypytkowski
11994 9496  2498  Steffen Forkmann
6031  4637  1394  maxim.salamatko
1987  1667  320 Graeme Bradbury
1556  1149  407 Sean Gilliam
1118  1118  0 moliver
706 370 336 rogeralsing
616 576 40  Marek Kadek
501 5 496 Alex Koshelev
377 269 108 Jeff Cyr
280 208 72  willieferguson
150 98  52  Christian Palmstierna
85  63  22  Willie Ferguson
77  71  6 Emil Ingerslev
66  61  5 Grover Jackson
60  39  21  Alexander Pantyukhin
56  33  23  Uladzimir Makarau
55  54  1 rdavisau
51  18  33  alex-kondrashov
42  26  16  Silv3rcircl3
36  30  6 evertmulder
33  19  14  Filip Malachowicz
13  11  2 Suhas Chatekar
7 6 1 tintoy
4 2 2 Jonathan
2 1 1 neekgreen
2 1 1 Christopher Martin
2 1 1 Artem Borzilov 

#### 1.0.4 August 07 2015 ####
**Maintenance release for Akka.NET v1.0.3**

**Akka.IO**
This release introduces some major new features to Akka.NET, including [Akka.IO - a new set of capabilities built directly into the Akka NuGet package that allow you to communicate with your actors directly via TCP and UDP sockets](http://getakka.net/docs/IO) from external (non-actor) systems.

If you want to see a really cool example of Akka.IO in action, look at [this sample that shows off how to use the Telnet commandline to interact directly with Akka.NET actors](https://github.com/akkadotnet/akka.net/blob/dev/src/examples/TcpEchoService.Server).

**Akka.Persistence.MongoDb** and **Akka.Persistence.Sqlite**
Two new flavors of Akka.Persistence support are now available. You can install them via the commandline!

```
PM> Install-Package Akka.Persistence.MongoDb -pre
```
and

```
PM> Install-Package Akka.Persistence.Sqlite -pre
```

**Fixes & Changes - Akka.NET Core**
* [F# API - problem with discriminated union serialization](https://github.com/akkadotnet/akka.net/issues/999)
* [Fix Null Sender issue](https://github.com/akkadotnet/akka.net/issues/1212)
* [Outdated FsPickler version in Akka.FSharp can lead to runtime errors when other FsPickler-dependent packages are installed](https://github.com/akkadotnet/akka.net/issues/1206)
* [Add default Ask timeout to HOCON configuration](https://github.com/akkadotnet/akka.net/issues/1163)
* [Remote watching is repeated](https://github.com/akkadotnet/akka.net/issues/1090)
* [RemoteDaemon bug, not removing children ](https://github.com/akkadotnet/akka.net/pull/1068)
* [HOCON include support](https://github.com/akkadotnet/akka.net/pull/1169)
* [Replace SystemNanoTime with MonotonicClock](https://github.com/akkadotnet/akka.net/pull/1174)

**Akka.DI.StructureMap**
We now have support for the [StructureMap dependency injection framework](http://docs.structuremap.net/) out of the box. You can install it here!

```
PM> Install-Package Akka.DI.StructureMap
```

#### 1.0.3 June 12 2015 ####
**Bugfix release for Akka.NET v1.0.2.**

This release addresses an issue with Akka.Persistence.SqlServer and Akka.Persistence.PostgreSql where both packages were missing a reference to Akka.Persistence.Sql.Common. 

In Akka.NET v1.0.3 we've packaged Akka.Persistence.Sql.Common into its own NuGet package and referenced it in the affected packages.

#### 1.0.2 June 2 2015
**Bugfix release for Akka.NET v1.0.1.**

Fixes & Changes - Akka.NET Core
* [Routers seem ignore supervision strategy](https://github.com/akkadotnet/akka.net/issues/996)
* [Replaced DateTime.Now with DateTime.UtcNow/MonotonicClock](https://github.com/akkadotnet/akka.net/pull/1009)
* [DedicatedThreadScheduler](https://github.com/akkadotnet/akka.net/pull/1002)
* [Add ability to specify scheduler implementation in configuration](https://github.com/akkadotnet/akka.net/pull/994)
* [Added generic extensions to EventStream subscribe/unsubscribe.](https://github.com/akkadotnet/akka.net/pull/990)
* [Convert null to NoSender.](https://github.com/akkadotnet/akka.net/pull/993)
* [Supervisor strategy bad timeouts](https://github.com/akkadotnet/akka.net/pull/986)
* [Updated Pigeon.conf throughput values](https://github.com/akkadotnet/akka.net/pull/980)
* [Add PipeTo for non-generic Tasks for exception handling](https://github.com/akkadotnet/akka.net/pull/978)

Fixes & Changes - Akka.NET Dependency Injection
* [Added Extensions methods to ActorSystem and ActorContext to make DI more accessible](https://github.com/akkadotnet/akka.net/pull/966)
* [DIActorProducer fixes](https://github.com/akkadotnet/akka.net/pull/961)
* [closes akkadotnet/akka.net#1020 structuremap dependency injection](https://github.com/akkadotnet/akka.net/pull/1021)

Fixes & Changes - Akka.Remote and Akka.Cluster
* [Fixing up cluster rejoin behavior](https://github.com/akkadotnet/akka.net/pull/962)
* [Added dispatcher fixes for remote and cluster ](https://github.com/akkadotnet/akka.net/pull/983)
* [Fixes to ClusterRouterGroup](https://github.com/akkadotnet/akka.net/pull/953)
* [Two actors are created by remote deploy using Props.WithDeploy](https://github.com/akkadotnet/akka.net/issues/1025)

Fixes & Changes - Akka.Persistence
* [Renamed GuaranteedDelivery classes to AtLeastOnceDelivery](https://github.com/akkadotnet/akka.net/pull/984)
* [Changes in Akka.Persistence SQL backend](https://github.com/akkadotnet/akka.net/pull/963)
* [PostgreSQL persistence plugin for both event journal and snapshot store](https://github.com/akkadotnet/akka.net/pull/971)
* [Cassandra persistence plugin](https://github.com/akkadotnet/akka.net/pull/995)

**New Features:**

**Akka.TestKit.XUnit2**
Akka.NET now has support for [XUnit 2.0](http://xunit.github.io/)! You can install Akka.TestKit.XUnit2 via the NuGet commandline:

```
PM> Install-Package Akka.TestKit.XUnit2
```

**Akka.Persistence.PostgreSql** and **Akka.Persistence.Cassandra**
Akka.Persistence now has two additional concrete implementations for PostgreSQL and Cassandra! You can install either of the packages using the following commandline:

[Akka.Persistence.PostgreSql Configuration Docs](https://github.com/akkadotnet/akka.net/tree/dev/src/contrib/persistence/Akka.Persistence.PostgreSql)
```
PM> Install-Package Akka.Persistence.PostgreSql
```

[Akka.Persistence.Cassandra Configuration Docs](https://github.com/akkadotnet/akka.net/tree/dev/src/contrib/persistence/Akka.Persistence.Cassandra)
```
PM> Install-Package Akka.Persistence.Cassandra
```

**Akka.DI.StructureMap**
Akka.NET's dependency injection system now supports [StructureMap](http://structuremap.github.io/)! You can install Akka.DI.StructureMap via the NuGet commandline:

```
PM> Install-Package Akka.DI.StructureMap
```

#### 1.0.1 Apr 28 2015

**Bugfix release for Akka.NET v1.0.**

Fixes:
* [v1.0 F# scheduling API not sending any scheduled messages](https://github.com/akkadotnet/akka.net/issues/831)
* [PinnedDispatcher - uses single thread for all actors instead of creating persanal thread for every actor](https://github.com/akkadotnet/akka.net/issues/850)
* [Hotfix async await when awaiting IO completion port based tasks](https://github.com/akkadotnet/akka.net/pull/843)
* [Fix for async await suspend-resume mechanics](https://github.com/akkadotnet/akka.net/pull/836)
* [Nested Ask async await causes null-pointer exception in ActorTaskScheduler](https://github.com/akkadotnet/akka.net/issues/855)
* [Akka.Remote: can't reply back remotely to child of Pool router](https://github.com/akkadotnet/akka.net/issues/884)
* [Context.DI().ActorOf shouldn't require a parameterless constructor](https://github.com/akkadotnet/akka.net/issues/832)
* [DIActorContextAdapter uses typeof().Name instead of AssemblyQualifiedName](https://github.com/akkadotnet/akka.net/issues/833)
* [IndexOutOfRangeException with RoundRobinRoutingLogic & SmallestMailboxRoutingLogic](https://github.com/akkadotnet/akka.net/issues/908)

New Features:

**Akka.TestKit.NUnit**
Akka.NET now has support for [NUnit ](http://nunit.org/) inside its TestKit. You can install Akka.TestKit.NUnit via the NuGet commandline:

```
PM> Install-Package Akka.TestKit.NUnit
```

**Akka.Persistence.SqlServer**
The first full implementation of Akka.Persistence is now available for SQL Server.

[Read the full instructions for working with Akka.Persistence.SQLServer here](https://github.com/akkadotnet/akka.net/tree/dev/src/contrib/persistence/Akka.Persistence.SqlServer).

#### 1.0.0 Apr 09 2015

**Akka.NET is officially no longer in beta status**. The APIs introduced in Akka.NET v1.0 will enjoy long-term support from the Akka.NET development team and all of its professional support partners.

Many breaking changes were introduced between v0.8 and v1.0 in order to provide better future extensibility and flexibility for Akka.NET, and we will outline the major changes in detail in these release notes.

However, if you want full API documentation we recommend going to the following:

* **[Latest Stable Akka.NET API Docs](http://api.getakka.net/docs/stable/index.html "Akka.NET Latest Stable API Docs")**
* **[Akka.NET Wiki](http://getakka.net/wiki/ "Akka.NET Wiki")**

----

**Updated Packages with 1.0 Stable Release**

All of the following NuGet packages have been upgraded to 1.0 for stable release:

- Akka.NET Core
- Akka.FSharp
- Akka.Remote
- Akka.TestKit
- Akka.DI (dependency injection)
- Akka.Loggers (logging)

The following packages (and modules dependent on them) are still in *pre-release* status:

- Akka.Cluster
- Akka.Persistence

----
**Introducing Full Mono Support for Akka.NET**

One of the biggest changes in Akka.NET v1.0 is the introduction of full Mono support across all modules; we even have [Raspberry PI machines talking to laptops over Akka.Remote](https://twitter.com/AkkaDotNET/status/584109606714093568)!

We've tested everything using Mono v3.12.1 across OS X and Ubuntu. 

**[Please let us know how well Akka.NET + Mono runs on your environment](https://github.com/akkadotnet/akka.net/issues/694)!**

----

**API Changes in v1.0**

**All methods returning an `ActorRef` now return `IActorRef`**
This is the most significant breaking change introduced in AKka.NET v1.0. Rather than returning the `ActorRef` abstract base class from all of the `ActorOf`, `Sender` and other methods we now return an instance of the `IActorRef` interface instead.

This was done in order to guarantee greater future extensibility without additional breaking changes, so we decided to pay off that technical debt now that we're supporting these APIs long-term.

Here's the set of breaking changes you need to be aware of:

- Renamed:
  - `ActorRef`          --> `IActorRef`
  - `ActorRef.Nobody`   --> `ActorRefs.Nobody`
  - `ActorRef.NoSender` --> `ActorRefs.NoSender`
- `ActorRef`'s  operators `==` and `!=` has been removed. This means all expressions like `actorRef1 == actorRef2` must be replaced with `Equals(actorRef1, actorRef2)`
- `Tell(object message)`, i.e. the implicit sender overload, has been moved
to an extension method, and requires `using Akka.Actor;` to be accessible.
- Implicit cast from `ActorRef` to `Routee` has been replaced with `Routee.FromActorRef(actorRef)`

**`async` / `await` Support**

`ReceiveActor`s now support Async/Await out of the box.

```csharp
public class MyActor : ReceiveActor
{
       public MyActor()
       {
             Receive<SomeMessage>(async some => {
                    //we can now safely use await inside this receive handler
                    await SomeAsyncIO(some.Data);
                    Sender.Tell(new EverythingIsAllOK());                   
             });
       }
}
```

It is also possible to specify the behavior for the async handler, using `AsyncBehavior.Suspend` and  `AsyncBehavior.Reentrant` as the first argument.
When using `Suspend` the normal actor semantics will be preserved, the actor will not be able to process any new messages until the current async operation is completed.
While using `Reentrant` will allow the actor to multiplex messages during the `await` period.
This does not mean that messages are processed in parallel, we still stay true to "one message at a time", but each await continuation will be piped back to the actor as a message and continue under the actors concurrency constraint.

However, `PipeTo` pattern is still the preferred way to perform async operations inside an actor, as it is more explicit and clearly states what is going on.


**Switchable Behaviors**
In order to make the switchable behavior APIs more understandable for both `UntypedActor` and `ReceiveActor` we've updated the methods to the following:

``` C#
Become(newHandler); // become newHandler, without adding previous behavior to the stack (default)
BecomeStacked(newHandler); // become newHandler, without adding previous behavior to the stack (default)
UnbecomeStacked(); //revert to the previous behavior in the stack
```

The underlying behavior-switching implementation hasn't changed at all - only the names of the methods.

**Scheduler APIs**
The `Context.System.Scheduler` API has been overhauled to be both more extensible and understandable going forward. All of the previous capabilities for the `Scheduler` are still available, only in different packaging than they were before.

Here are the new APIs:

``` C#
Context.System.Scheduler
  .ScheduleTellOnce(TimeSpan delay, ICanTell receiver, object message, ActorRef sender);
  .ScheduleTellOnce(TimeSpan delay, ICanTell receiver, object message, ActorRef sender, ICancelable cancelable);
  .ScheduleTellRepeatedly(TimeSpan initialDelay, TimeSpan interval, ICanTell receiver, object message, ActorRef sender);
  .ScheduleTellRepeatedly(TimeSpan initialDelay, TimeSpan interval, ICanTell receiver, object message, ActorRef sender, ICancelable cancelable);

Context.System.Scheduler.Advanced
  .ScheduleOnce(TimeSpan delay, Action action);
  .ScheduleOnce(TimeSpan delay, Action action, ICancelable cancelable);
  .ScheduleRepeatedly(TimeSpan initialDelay, TimeSpan interval, Action action);
  .ScheduleRepeatedly(TimeSpan initialDelay, TimeSpan interval, Action action, ICancelable cancelable);
```

There's also a set of extension methods for specifying delays and intervals in milliseconds as well as methods for all four variants (`ScheduleTellOnceCancelable`, `ScheduleTellRepeatedlyCancelable`, `ScheduleOnceCancelable`, `ScheduleRepeatedlyCancelable`) that creates a cancelable, schedules, and returns the cancelable. 

**Akka.NET `Config` now loaded automatically from App.config and Web.config**
In previous versions Akka.NET users had to do the following to load Akka.NET HOCON configuration sections from App.config or Web.config:

```csharp
var section = (AkkaConfigurationSection)ConfigurationManager.GetSection("akka");
var config = section.AkkaConfig;
var actorSystem = ActorSystem.Create("MySystem", config);
```

As of Akka.NET v1.0 this is now done for you automatically:

```csharp
var actorSystem = ActorSystem.Create("MySystem"); //automatically loads App/Web.config, if any
```

**Dispatchers**
Akka.NET v1.0 introduces the `ForkJoinDispatcher` as well as general purpose dispatcher re-use.

**Using ForkJoinDispatcher**
ForkJoinDispatcher is special - it uses [`Helios.Concurrency.DedicatedThreadPool`](https://github.com/helios-io/DedicatedThreadPool) to create a dedicated set of threads for the exclusive use of the actors configured to use a particular `ForkJoinDispatcher` instance. All of the remoting actors depend on the `default-remote-dispatcher` for instance.

Here's how you can create your own ForkJoinDispatcher instances via Config:

```
myapp{
  my-forkjoin-dispatcher{
    type = ForkJoinDispatcher
    throughput = 100
    dedicated-thread-pool{ #settings for Helios.DedicatedThreadPool
      thread-count = 3 #number of threads
      #deadlock-timeout = 3s #optional timeout for deadlock detection
      threadtype = background #values can be "background" or "foreground"
    }
  }
}
}
```

You can then use this specific `ForkJoinDispatcher` instance by configuring specific actors to use it, whether it's via config or the fluent interface on `Props`:

**Config**
```
akka.actor.deploy{
     /myActor1{
       dispatcher = myapp.my-forkjoin-dispatcher
     }
}
```

**Props**
```csharp
var actor = Sys.ActorOf(Props.Create<Foo>().WithDispatcher("myapp.my-forkjoin-dispatcher"));
```

**FluentConfiguration [REMOVED]**
`FluentConfig` has been removed as we've decided to standardize on HOCON configuration, but if you still want to use the old FluentConfig bits you can find them here: https://github.com/rogeralsing/Akka.FluentConfig

**F# API**
The F# API has changed to reflect the other C# interface changes, as well as unique additions specific to F#.

In addition to updating the F# API, we've also fixed a long-standing bug with being able to serialize discriminated unions over the wire. This has been resolved.

**Interface Renames**
In order to comply with .NET naming conventions and standards, all of the following interfaces have been renamed with the `I{InterfaceName}` prefix.

The following interfaces have all been renamed to include the `I` prefix:

- [X] `Akka.Actor.ActorRefProvider, Akka` (Public)
- [X] `Akka.Actor.ActorRefScope, Akka` (Public)
- [X] `Akka.Actor.AutoReceivedMessage, Akka` (Public)
- [X] `Akka.Actor.Cell, Akka` (Public)
- [X] `Akka.Actor.Inboxable, Akka` (Public)
- [X] `Akka.Actor.IndirectActorProducer, Akka` (Public)
- [X] `Akka.Actor.Internal.ChildrenContainer, Akka` (Public)
- [X] `Akka.Actor.Internal.ChildStats, Akka` (Public)
- [X] `Akka.Actor.Internal.InternalSupportsTestFSMRef`2, Akka` (Public)
- [X] `Akka.Actor.Internal.SuspendReason+WaitingForChildren, Akka`
- [X] `Akka.Actor.Internals.InitializableActor, Akka` (Public)
- [X] `Akka.Actor.LocalRef, Akka`
- [X] `Akka.Actor.LoggingFSM, Akka` (Public)
- [X] `Akka.Actor.NoSerializationVerificationNeeded, Akka` (Public)
- [X] `Akka.Actor.PossiblyHarmful, Akka` (Public)
- [X] `Akka.Actor.RepointableRef, Akka` (Public)
- [X] `Akka.Actor.WithBoundedStash, Akka` (Public)
- [X] `Akka.Actor.WithUnboundedStash, Akka` (Public)
- [X] `Akka.Dispatch.BlockingMessageQueueSemantics, Akka` (Public)
- [X] `Akka.Dispatch.BoundedDequeBasedMessageQueueSemantics, Akka` (Public)
- [X] `Akka.Dispatch.BoundedMessageQueueSemantics, Akka` (Public)
- [X] `Akka.Dispatch.DequeBasedMailbox, Akka` (Public)
- [X] `Akka.Dispatch.DequeBasedMessageQueueSemantics, Akka` (Public)
- [X] `Akka.Dispatch.MessageQueues.MessageQueue, Akka` (Public)
- [X] `Akka.Dispatch.MultipleConsumerSemantics, Akka` (Public)
- [X] `Akka.Dispatch.RequiresMessageQueue`1, Akka` (Public)
- [X] `Akka.Dispatch.Semantics, Akka` (Public)
- [X] `Akka.Dispatch.SysMsg.SystemMessage, Akka` (Public)
- [X] `Akka.Dispatch.UnboundedDequeBasedMessageQueueSemantics, Akka` (Public)
- [X] `Akka.Dispatch.UnboundedMessageQueueSemantics, Akka` (Public)
- [X] `Akka.Event.LoggingAdapter, Akka` (Public)
- [X] `Akka.FluentConfigInternals, Akka` (Public)
- [X] `Akka.Remote.InboundMessageDispatcher, Akka.Remote`
- [X] `Akka.Remote.RemoteRef, Akka.Remote`
- [X] `Akka.Routing.ConsistentHashable, Akka` (Public)

**`ConsistentHashRouter` and `IConsistentHashable`**
Akka.NET v1.0 introduces the idea of virtual nodes to the `ConsistentHashRouter`, which are designed to provide more even distributions of hash ranges across a relatively small number of routees. You can take advantage of virtual nodes via configuration:

```xml
akka.actor.deployment {
	/router1 {
		router = consistent-hashing-pool
		nr-of-instances = 3
		virtual-nodes-factor = 17
	}
}
```

Or via code:

```csharp
var router4 = Sys.ActorOf(Props.Empty.WithRouter(
	new ConsistentHashingGroup(new[]{c},hashMapping: hashMapping)
	.WithVirtualNodesFactor(5)), 
	"router4");
```

**`ConsistentHashMapping` Delegate**
There are three ways to instruct a router to hash a message:
1. Wrap the message in a `ConsistentHashableEnvelope`;
2. Implement the `IConsistentHashable` interface on your message types; or
3. Or, write a `ConsistentHashMapper` delegate and pass it to a `ConsistentHashingGroup` or a `ConsistentHashingPool` programmatically at create time.

Here's an example, taken from the `ConsistentHashSpecs`:

```csharp
ConsistentHashMapping hashMapping = msg =>
{
    if (msg is Msg2)
    {
        var m2 = msg as Msg2;
        return m2.Key;
    }

    return null;
};
var router2 =
    Sys.ActorOf(new ConsistentHashingPool(1, null, null, null, hashMapping: hashMapping)
    .Props(Props.Create<Echo>()), "router2");
```

Alternatively, you don't have to pass the `ConsistentHashMapping` into the constructor - you can use the `WithHashMapping` fluent interface built on top of both `ConsistentHashingGroup` and `ConsistentHashingPool`:

```csharp
var router2 =
    Sys.ActorOf(new ConsistentHashingPool(1).WithHashMapping(hashMapping)
    .Props(Props.Create<Echo>()), "router2");
```

**`ConsistentHashable` renamed to `IConsistentHashable`**
Any objects you may have decorated with the `ConsistentHashable` interface to work with `ConsistentHashRouter` instances will need to implement `IConsistentHashable` going forward, as all interfaces have been renamed with the `I-` prefix per .NET naming conventions.

**Akka.DI.Unity NuGet Package**
Akka.NET now ships with dependency injection support for [Unity](http://unity.codeplex.com/).

You can install our Unity package via the following command in the NuGet package manager console:

```
PM> Install-Package Akka.DI.Unity
```

----

#### 0.8.0 Feb 11 2015

__Dependency Injection support for Ninject, Castle Windsor, and AutoFac__. Thanks to some amazing effort from individual contributor (**[@jcwrequests](https://github.com/jcwrequests "@jcwrequests")**), Akka.NET now has direct dependency injection support for [Ninject](http://www.ninject.org/), [Castle Windsor](http://docs.castleproject.org/Default.aspx?Page=MainPage&NS=Windsor&AspxAutoDetectCookieSupport=1), and [AutoFac](https://github.com/autofac/Autofac).

Here's an example using Ninject, for instance:

    // Create and build your container 
    var container = new Ninject.StandardKernel(); 
	container.Bind().To(typeof(TypedWorker)); 
	container.Bind().To(typeof(WorkerService));
    
    // Create the ActorSystem and Dependency Resolver 
	var system = ActorSystem.Create("MySystem"); 
	var propsResolver = new NinjectDependencyResolver(container,system);

	//Create some actors who need Ninject
	var worker1 = system.ActorOf(propsResolver.Create<TypedWorker>(), "Worker1");
	var worker2 = system.ActorOf(propsResolver.Create<TypedWorker>(), "Worker2");

	//send them messages
	worker1.Tell("hi!");

You can install these DI plugins for Akka.NET via NuGet - here's how:

* **Ninject** - `install-package Akka.DI.Ninject`
* **Castle Windsor** - `install-package Akka.DI.CastleWindsor`
* **AutoFac** - `install-package Akka.DI.AutoFac`

**Read the [full Dependency Injection with Akka.NET documentation](http://getakka.net/wiki/Dependency%20injection "Dependency Injection with Akka.NET") here.**

__Persistent Actors with Akka.Persistence (Alpha)__. Core contributor **[@Horusiath](https://github.com/Horusiath)** ported the majority of Akka's Akka.Persistence and Akka.Persistence.TestKit modules. 

> Even in the core Akka project these modules are considered to be "experimental," but the goal is to provide actors with a way of automatically saving and recovering their internal state to a configurable durable store - such as a database or filesystem.

Akka.Persistence also introduces the notion of *reliable delivery* of messages, achieved through the `GuaranteedDeliveryActor`.

Akka.Persistence also ships with an FSharp API out of the box, so while this package is in beta you can start playing with it either F# or C# from day one.

If you want to play with Akka.Persistence, please install any one of the following packages:

* **Akka.Persistence** - `install-package Akka.Persistence -pre`
* **Akka.Persistence.FSharp** - `install-package Akka.Persistence.FSharp -pre`
* **Akka.Persistence.TestKit** - `install-package Akka.Persistence.TestKit -pre`

**Read the [full Persistent Actors with Akka.NET documentation](http://getakka.net/wiki/Persistence "Persistent Actors with Akka.NET") here.**

__Remote Deployment of Routers and Routees__. You can now remotely deploy routers and routees via configuration, like so:

**Deploying _routees_ remotely via `Config`**:

	actor.deployment {
	    /blub {
	      router = round-robin-pool
	      nr-of-instances = 2
	      target.nodes = [""akka.tcp://${sysName}@localhost:${port}""]
	    }
	}

	var router = masterActorSystem.ActorOf(new RoundRobinPool(2).Props(Props.Create<Echo>()), "blub");

When deploying a router via configuration, just specify the `target.nodes` property with a list of `Address` instances for each node you want to deploy your routees.

> NOTE: Remote deployment of routees only works for `Pool` routers.

**Deploying _routers_ remotely via `Config`**:

	actor.deployment {
	    /blub {
	      router = round-robin-pool
	      nr-of-instances = 2
	      remote = ""akka.tcp://${sysName}@localhost:${port}""
	    }
	}

	var router = masterActorSystem.ActorOf(Props.Create<Echo>().WithRouter(FromConfig.Instance), "blub");

Works just like remote deployment of actors.

If you want to deploy a router remotely via explicit configuration, you can do it in code like this via the `RemoteScope` and `RemoteRouterConfig`:

**Deploying _routees_ remotely via explicit configuration**:

    var intendedRemoteAddress = Address.Parse("akka.tcp://${sysName}@localhost:${port}"
    .Replace("${sysName}", sysName)
    .Replace("${port}", port.ToString()));
    
     var router = myActorSystem.ActorOf(new RoundRobinPool(2).Props(Props.Create<Echo>())
    .WithDeploy(new Deploy(
		new RemoteScope(intendedRemoteAddress.Copy()))), "myRemoteRouter");

**Deploying _routers_ remotely via explicit configuration**:

    var intendedRemoteAddress = Address.Parse("akka.tcp://${sysName}@localhost:${port}"
    .Replace("${sysName}", sysName)
    .Replace("${port}", port.ToString()));
    
     var router = myActorSystem.ActorOf(
		new RemoteRouterConfig(
		new RoundRobinPool(2), new[] { new Address("akka.tcp", sysName, "localhost", port) })
        .Props(Props.Create<Echo>()), "blub2");

**Improved Serialization and Remote Deployment Support**. All internals related to serialization and remote deployment have undergone vast improvements in order to support the other work that went into this release.

**Pluggable Actor Creation Pipeline**. We reworked the plumbing that's used to provide automatic `Stash` support and exposed it as a pluggable actor creation pipeline for local actors.

This release adds the `ActorProducerPipeline`, which is accessible from `ExtendedActorSystem` (to be able to configure by plugins) and allows you to inject custom hooks satisfying following interface:


    interface IActorProducerPlugin {
	    bool CanBeAppliedTo(ActorBase actor);
	    void AfterActorCreated(ActorBase actor, IActorContext context);
	    void BeforeActorTerminated(ActorBase actor, IActorContext context);
    }

- **CanBeAppliedTo** determines if plugin can be applied to specific actor instance.
- **AfterActorCreated** is applied to actor after it has been instantiated by an `ActorCell` and before `InitializableActor.Init` method will (optionally) be invoked.
- **BeforeActorTerminated** is applied before actor terminates and before `IDisposable.Dispose` method will be invoked (for disposable actors) - **auto handling disposable actors is second feature of this commit**.

For common use it's better to create custom classes inheriting from `ActorProducerPluginBase` and `ActorProducerPluginBase<TActor>` classes.

Pipeline itself provides following interface:

    class ActorProducerPipeline : IEnumerable<IActorProducerPlugin> {
	    int Count { get; } // current plugins count - 1 by default (ActorStashPlugin)
	    bool Register(IActorProducerPlugin plugin)
	    bool Unregister(IActorProducerPlugin plugin)
	    bool IsRegistered(IActorProducerPlugin plugin)
	    bool Insert(int index, IActorProducerPlugin plugin)
    }

- **Register** - registers a plugin if no other plugin of the same type has been registered already (plugins with generic types are counted separately). Returns true if plugin has been registered.
- **Insert** - same as register, but plugin will be placed in specific place inside the pipeline - useful if any plugins precedence is required.
- **Unregister** - unregisters specified plugin if it has been found. Returns true if plugin was found and unregistered.
- **IsRegistered** - checks if plugin has been already registered.

By default pipeline is filled with one already used plugin - `ActorStashPlugin`, which replaces stash initialization/unstashing mechanism used up to this moment.

**MultiNodeTestRunner and Akka.Remote.TestKit**. The MultiNodeTestRunner and the Multi Node TestKit (Akka.Remote.TestKit) underwent some drastic changes in this update. They're still not quite ready for public use yet, but if you want to see what the experience is like you can [clone the Akka.NET Github repository](https://github.com/akkadotnet/akka.net) and run the following command:

````
C:\akkadotnet> .\build.cmd MultiNodeTests
````

This will automatically launch all `MultiNodeSpec` instances found inside `Akka.Cluster.Tests`. We'll need to make this more flexible to be able to run other assemblies that require multinode tests in the future.

These tests are not enabled by default in normal build runs, but they will at some point in the future.

Here's a sample of the output from the console, to give you a sense of what the reporting looks like:

![image](https://cloud.githubusercontent.com/assets/326939/6075685/5f7c56b2-ad8c-11e4-9d93-8216a8cbabaf.png)

The MultiNodeTestRunner uses XUnit internally and will dynamically deploy as many processes are needed to satisfy any individual test. Has been tested with up to 6 processes.


#### 0.7.1 Dec 13 2014
__Brand New F# API__. The entire F# API has been updated to give it a more native F# feel while still holding true to the Erlang / Scala conventions used in actor systems. [Read more about the F# API changes](https://github.com/akkadotnet/akka.net/pull/526).

__Multi-Node TestKit (Alpha)__. Not available yet as a NuGet package, but the first pass at the Akka.Remote.TestKit is now available from source, which allow you to test your actor systems running on multiple machines or processes.

A multi-node test looks like this

    public class InitialHeartbeatMultiNode1 : InitialHeartbeatSpec
    {
    }
    
    public class InitialHeartbeatMultiNode2 : InitialHeartbeatSpec
    {
    }
    
    public class InitialHeartbeatMultiNode3 : InitialHeartbeatSpec
    {
    }
    
    public abstract class InitialHeartbeatSpec : MultiNodeClusterSpec
The MultiNodeTestRunner looks at this, works out that it needs to create 3 processes to run 3 nodes for the test.
It executes NodeTestRunner in each process to do this passing parameters on the command line. [Read more about the multi-node testkit here](https://github.com/akkadotnet/akka.net/pull/497).

__Breaking Change to the internal api: The `Next` property on `IAtomicCounter<T>` has been changed into the function `Next()`__ This was done as it had side effects, i.e. the value was increased when the getter was called. This makes it very hard to debug as the debugger kept calling the property and causing the value to be increased.

__Akka.Serilog__ `SerilogLogMessageFormatter` has been moved to the namespace `Akka.Logger.Serilog` (it used to be in `Akka.Serilog.Event.Serilog`).
Update your `using` statements from `using Akka.Serilog.Event.Serilog;` to `using Akka.Logger.Serilog;`.

__Breaking Change to the internal api: Changed signatures in the abstract class `SupervisorStrategy`__. The following methods has new signatures: `HandleFailure`, `ProcessFailure`. If you've inherited from `SupervisorStrategy`, `OneForOneStrategy` or `AllForOneStrategy` and overridden the aforementioned methods you need to update their signatures.

__TestProbe can be implicitly casted to ActorRef__. New feature. Tests requiring the `ActorRef` of a `TestProbe` can now be simplified:
``` C#
var probe = CreateTestProbe();
var sut = ActorOf<GreeterActor>();
sut.Tell("Akka", probe); // previously probe.Ref was required
probe.ExpectMsg("Hi Akka!");
```

__Bugfix for ConsistentHashableEvenlope__. When using `ConsistentHashableEvenlope` in conjunction with `ConsistentHashRouter`s, `ConsistentHashableEvenlope` now correctly extracts its inner message instead of sending the entire `ConsistentHashableEvenlope` directly to the intended routee.

__Akka.Cluster group routers now work as expected__. New update of Akka.Cluster - group routers now work as expected on cluster deployments. Still working on pool routers. [Read more about Akka.Cluster routers here](https://github.com/akkadotnet/akka.net/pull/489).

#### 0.7.0 Oct 16 2014
Major new changes and additions in this release, including some breaking changes...

__Akka.Cluster__ Support (pre-release) - Akka.Cluster is now available on NuGet as a pre-release package (has a `-pre` suffix) and is available for testing. After installing the the Akka.Cluster module you can add take advantage of clustering via configuration, like so:

    akka {
        actor {
          provider = "Akka.Cluster.ClusterActorRefProvider, Akka.Cluster"
        }

        remote {
          log-remote-lifecycle-events = DEBUG
          helios.tcp {
        hostname = "127.0.0.1"
        port = 0
          }
        }

        cluster {
          seed-nodes = [
        "akka.tcp://ClusterSystem@127.0.0.1:2551",
        "akka.tcp://ClusterSystem@127.0.0.1:2552"]

          auto-down-unreachable-after = 10s
        }
      }


And then use cluster-enabled routing on individual, named routers:

    /myAppRouter {
     router = consistent-hashing-pool
      nr-of-instances = 100
      cluster {
        enabled = on
        max-nr-of-instances-per-node = 3
        allow-local-routees = off
        use-role = backend
      }
    }

For more information on how clustering works, please see https://github.com/akkadotnet/akka.net/pull/400

__Breaking Changes: Improved Stashing__ - The old `WithUnboundedStash` and `WithBoundedStash` interfaces have been slightly changed and the `CurrentStash` property has been renamed to `Stash`. Any old stashing code can be replaced with the following in order to continue working:

    public IStash CurrentStash { get { return Stash; } set { Stash=value; } }

The `Stash` field is now automatically populated with an appropriate stash during the actor creation process and there is no need to set this field at all yourself.

__Breaking Changes: Renamed Logger Namespaces__ - The namespaces, DLL names, and NuGet packages for all logger add-ons have been changed to `Akka.Loggers.Xyz`. Please install the latest NuGet package (and uninstall the old ones) and update your Akka HOCON configurations accordingly.

__Serilog Support__ - Akka.NET now has an official [Serilog](http://serilog.net/) logger that you can install via the `Akka.Logger.Serilog` package. You can register the serilog logger via your HOCON configuration like this:

     akka.loggers=["Akka.Logger.Serilog.SerilogLogger, Akka.Logger.Serilog"]

__New Feature: Priority Mailbox__ - The `PriorityMailbox` allows you to define the priority of messages handled by your actors, and this is done by creating your own subclass of either the `UnboundedPriorityMailbox` or `BoundedPriorityMailbox` class and implementing the `PriorityGenerator` method like so:

    public class ReplayMailbox : UnboundedPriorityMailbox
    {
        protected override int PriorityGenerator(object message)
        {
            if (message is HttpResponseMessage) return 1;
            if (!(message is LoggedHttpRequest)) return 2;
            return 3;
        }
    }

The smaller the return value from the `PriorityGenerator`, the higher the priority of the message. You can then configure your actors to use this mailbox via configuration, using a fully-qualified name:


    replay-mailbox {
     mailbox-type: "TrafficSimulator.PlaybackApp.Actors.ReplayMailbox,TrafficSimulator.PlaybackApp"
    }

And from this point onward, any actor can be configured to use this mailbox via `Props`:

    Context.ActorOf(Props.Create<ReplayActor>()
                        .WithRouter(new RoundRobinPool(3))
                        .WithMailbox("replay-mailbox"));

__New Feature: Test Your Akka.NET Apps Using Akka.TestKit__ - We've refactored the testing framework used for testing Akka.NET's internals into a test-framework-agnostic NuGet package you can use for unit and integration testing your own Akka.NET apps. Right now we're scarce on documentation so you'll want to take a look at the tests inside the Akka.NET source for reference.

Right now we have Akka.TestKit adapters for both MSTest and XUnit, which you can install to your own project via the following:

MSTest:

    install-package Akka.TestKit.VsTest

XUnit:

    install-package Akka.TestKit.Xunit

__New Feature: Logging to Standard Out is now done in color__ - This new feature can be disabled by setting `StandardOutLogger.UseColors = false;`.
Colors can be customized: `StandardOutLogger.DebugColor = ConsoleColor.Green;`.
If you need to print to stdout directly use `Akka.Util.StandardOutWriter.Write()` instead of `Console.WriteLine`, otherwise your messages might get printed in the wrong color.

#### 0.6.4 Sep 9 2014
* Introduced `TailChoppingRouter`
* All `ActorSystem` extensions now take an `ExtendedActorSystem` as a dependency - all third party actor system extensions will need to update accordingly.
* Fixed numerous bugs with remote deployment of actors.
* Fixed a live-lock issue for high-traffic connections on Akka.Remote and introduced softer heartbeat failure deadlines.
* Changed the configuration chaining process.
* Removed obsolete attributes from `PatternMatch` and `UntypedActor`.
* Laying groundwork for initial Mono support.

#### 0.6.3 Aug 13 2014
* Made it so HOCON config sections chain properly
* Optimized actor memory footprint
* Fixed a Helios bug that caused Akka.NET to drop messages larger than 32kb

#### 0.6.2 Aug 05 2014
* Upgraded Helios dependency
* Bug fixes
* Improved F# API
* Resizeable Router support
* Inbox support - an actor-like object that can be subscribed to by external objects
* Web.config and App.config support for Akka HOCON configuration

#### 0.6.1 Jul 09 2014
* Upgraded Helios dependency
* Added ConsistentHash router support
* Numerous bug fixes
* Added ReceiveBuilder support

#### 0.2.1-beta Mars 22 2014
* Nuget package<|MERGE_RESOLUTION|>--- conflicted
+++ resolved
@@ -1,9 +1,5 @@
-<<<<<<< HEAD
 #### 1.4.0 June 14 2018 ####
 Placeholder for nightlies.
-=======
-#### 1.4.0 May 01 2019 ####
-**Placeholder for nightlies**
 
 #### 1.3.13 April 30 2019 ####
 **Maintenance Release for Akka.NET 1.3**
@@ -200,7 +196,6 @@
 | 1 | 1 | 1 | Samuel Kelemen |
 | 1 | 1 | 1 | Nyola Mike |
 | 1 | 1 | 1 | Fábio Beirão |
->>>>>>> 2fb49c5c
 
 #### 1.3.8 June 04 2018 ####
 **Maintenance Release for Akka.NET 1.3**
